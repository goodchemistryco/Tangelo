# Copyright 2023 Good Chemistry Company.
#
# Licensed under the Apache License, Version 2.0 (the "License");
# you may not use this file except in compliance with the License.
# You may obtain a copy of the License at
#
#   http://www.apache.org/licenses/LICENSE-2.0
#
# Unless required by applicable law or agreed to in writing, software
# distributed under the License is distributed on an "AS IS" BASIS,
# WITHOUT WARRANTIES OR CONDITIONS OF ANY KIND, either express or implied.
# See the License for the specific language governing permissions and
# limitations under the License.

"""Employ DMET as a problem decomposition technique."""

from enum import Enum
from typing import Union, List, Callable, Dict

import numpy as np
import scipy
import warnings

<<<<<<< HEAD
from tangelo.helpers.utils import is_package_installed
=======
from tangelo import SecondQuantizedMolecule
>>>>>>> 7b704d9a
from tangelo.problem_decomposition.dmet import _helpers as helpers
from tangelo.problem_decomposition.problem_decomposition import ProblemDecomposition
from tangelo.problem_decomposition.electron_localization import iao_localization, meta_lowdin_localization, nao_localization
from tangelo.algorithms import FCISolver, CCSDSolver, VQESolver
from tangelo.toolboxes.post_processing.mc_weeny_rdm_purification import mcweeny_purify_2rdm
from tangelo.toolboxes.molecular_computation.rdms import pad_rdms_with_frozen_orbitals_restricted, \
    pad_rdms_with_frozen_orbitals_unrestricted
from tangelo.toolboxes.molecular_computation.integral_solver_pyscf import mol_to_pyscf


class Localization(Enum):
    """Enumeration of the electron localization supported by DMET."""
    meta_lowdin = 0
    iao = 1
    nao = 2


class DMETProblemDecomposition(ProblemDecomposition):
    """DMET single-shot algorithm is used for problem decomposition technique.
    By default, CCSD is used as the electronic structure solver, and Meta-Lowdin
    is used for the localization scheme. Users can define other electronic
    structure solver such as FCI or VQE as an impurity solver. IAO scheme can be
    used instead of the Meta-Lowdin localization scheme, but it cannot be used
    for minimal basis set.

    The underlying mean-field for the computation is automatically detected
    from the SecondQuantizedMolecule. RHF, ROHF and UHF mean-fields are
    supported.

    Attributes:
        molecule (SecondQuantizedMolecule): The molecular system.
        electron_localization (Localization): A type of localization scheme.
            Default is Meta-Lowdin.
        fragment_atoms (list): List of number of atoms in each fragment. Sum of
            this list should be the same as the number of atoms in the original
            system.
        fragment_solvers (list or str): List of solvers for each fragment. If
            only a string is detected, this solver is used for all fragments.
        fragment_frozen_orbitals (list): List of frozen orbitals. List of
            integers freezes the n first orbitals in the fragment. Nested list
            of integers freezes orbitals based on indices.
        optimizer (function handle): A function defining the classical optimizer
            and its behavior.
        initial_chemical_potential (float) : Initial value for the chemical
            potential.
        solvers_options (list or dict): List of dictionaries for the solver
            options. If only a single dictionary is passed, the same options are
            applied for every solver. This will raise an error if different
            solvers are parsed.
        virtual_orbital_threshold (float): Occupation threshold for the virtual
            orbital space. Setting it to 0. is the equivalent of turning off
            the virtual orbital space truncation.
            Default=1e-13.
        verbose (bool) : Flag for DMET verbosity.
    """

    def __init__(self, opt_dict):
        if not is_package_installed("pyscf"):
            raise ModuleNotFoundError(f"Using {self.__class__.__name__} requires the installation of the pyscf package.")
        from pyscf import gto, scf
        from tangelo.problem_decomposition.dmet.fragment import SecondQuantizedDMETFragment
        default_ccsd_options = dict()
        default_fci_options = dict()
        default_vqe_options = {"qubit_mapping": "jw",
                               "initial_var_params": "ones",
                               "verbose": False}

        copt_dict = opt_dict.copy()
        self.molecule: SecondQuantizedMolecule = copt_dict.pop("molecule", None)
        self.electron_localization: Localization = copt_dict.pop("electron_localization", Localization.meta_lowdin)
        self.fragment_atoms: List[int] = copt_dict.pop("fragment_atoms", list())
        self.fragment_solvers: Union[str, List[str]] = copt_dict.pop("fragment_solvers", "ccsd")
        self.fragment_frozen_orbitals: List[List[Union[int, str]]] = copt_dict.pop("fragment_frozen_orbitals", list())
        self.optimizer: Callable[..., float] = copt_dict.pop("optimizer", self._default_optimizer)
        self.initial_chemical_potential: float = copt_dict.pop("initial_chemical_potential", 0.0)
        self.solvers_options: List[dict] = copt_dict.pop("solvers_options", list())
        self.virtual_orbital_threshold: float = copt_dict.pop("virtual_orbital_threshold", 1e-13)
        self.verbose: bool = copt_dict.pop("verbose", False)

        self.builtin_localization = set(Localization)

<<<<<<< HEAD
        # Initialize with default values
        self.__dict__ = default_options
        # Overwrite default values with user-provided ones, if they correspond to a valid keyword
        for k, v in opt_dict.items():
            if k in default_options:
                setattr(self, k, v)
            else:
                raise KeyError(f"Keyword :: {k}, not available in DMETProblemDecomposition.")
        self.fragment_builder = SecondQuantizedDMETFragment
=======
        if len(copt_dict) > 0:
            raise KeyError(f"The following keywords are not supported in {self.__class__.__name__}: \n {copt_dict.keys()}")
>>>>>>> 7b704d9a

        # Raise error/warnings if input is not as expected
        if not self.molecule:
            raise ValueError(f"A SecondQuantizedMolecule object must be provided when instantiating DMETProblemDecomposition.")

        self.uhf = self.molecule.uhf

        # Converting our interface to pyscf.mol.gto and pyscf.scf (used by this
        # code).
        self.mean_field = self.molecule.mean_field
        self.molecule = mol_to_pyscf(self.molecule, self.molecule.basis)

        # If fragment_atoms is detected as a nested list of int, atoms are reordered to be
        # consistent with a list of numbers representing the number of atoms in each fragment.
        if isinstance(self.fragment_atoms, list) and all(isinstance(list_atoms, list) for list_atoms in self.fragment_atoms):
            fragment_atoms_flatten = [atom_id for frag in self.fragment_atoms for atom_id in frag]

            if max(fragment_atoms_flatten) >= self.molecule.natm:
                raise RuntimeError("An atom id is higher than the number of atom (indices start at 0).")
            elif len(fragment_atoms_flatten) != len(set(fragment_atoms_flatten)):
                raise RuntimeError("Atom indices must only appear once.")

            # Converting fragment_atoms to an expected list of number of atoms (not atom ids).
            new_fragment_atoms = [len(frag) for frag in self.fragment_atoms]

            # Reordering the molecule geometry.
            new_geometry = [self.molecule._atom[atom_id] for atom_id in fragment_atoms_flatten]

            # Building a new PySCF molecule with correct ordering.
            new_molecule = gto.Mole()
            new_molecule.atom = new_geometry
            new_molecule.basis = self.molecule.basis
            new_molecule.charge = self.molecule.charge
            new_molecule.spin = self.molecule.spin
            new_molecule.unit = "B"
            new_molecule.build()

            # Attribution of the expected fragment_atoms and a reordered molecule.
            self.molecule = new_molecule
            self.fragment_atoms = new_fragment_atoms

            # Force recomputing the mean field if the atom ordering has been changed.
            warnings.warn("The mean field will be recomputed even if one has been provided by the user.", RuntimeWarning)
            self.mean_field = scf.UHF(self.molecule) if self.uhf else scf.RHF(self.molecule)
            self.mean_field.verbose = 0
            self.mean_field.scf()

        # Check if the number of fragment sites is equal to the number of atoms in the molecule
        if self.molecule.natm != sum(self.fragment_atoms):
            raise RuntimeError("The number of fragment sites is not equal to the number of atoms in the molecule")

        if not len(self.fragment_frozen_orbitals):
            self.fragment_frozen_orbitals = [None] * len(self.fragment_atoms)
        elif len(self.fragment_frozen_orbitals) != len(self.fragment_atoms):
            raise RuntimeError("The number of elements in the frozen orbitals list does not match the number of fragments.")

        # Check that the number of solvers matches the number of fragments.
        # If a single string is detected, it is converted to a list.
        # If a list is detected, it must have the same length than the fragment_atoms.
        if isinstance(self.fragment_solvers, str):
            self.fragment_solvers = [self.fragment_solvers for _ in range(len(self.fragment_atoms))]
        elif isinstance(self.fragment_solvers, list):
            if len(self.fragment_solvers) != len(self.fragment_atoms):
                raise RuntimeError("The number of solvers does not match the number of fragments.")

        # Check that the number of solvers options matches the number of solvers.
        # If there is no options, all default ones are applied.
        # If a single options dictionary is parsed, it is repeated for every solvers.
        # If it is a list, we verified that the length is the same.
        if not self.solvers_options:
            for solver in self.fragment_solvers:
                if solver == "ccsd":
                    self.solvers_options.append(default_ccsd_options)
                elif solver == "fci":
                    self.solvers_options.append(default_fci_options)
                elif solver == "vqe":
                    self.solvers_options.append(default_vqe_options)
        elif isinstance(self.solvers_options, dict):
            self.solvers_options = [self.solvers_options for _ in self.fragment_solvers]
        elif isinstance(self.solvers_options, list):
            if len(self.solvers_options) != len(self.fragment_solvers):
                raise RuntimeError("The number of solvers options does not match the number of solvers.")

        # Results of the DMET loops.
        self.chemical_potential = None
        self.dmet_energy = None

        # Define during the building phase (self.build()).
        self.orbitals = None
        self.orb_list = None
        self.orb_list2 = None
        self.onerdm_low = None

        # If save_results in _oneshot_loop is True, the dict is populated.
        self.solver_fragment_dict: Dict[int, VQESolver] = dict()

        # To keep track the number of iteration (was done with an energy list
        # before).
        self.n_iter = 0

    @property
    def quantum_fragments_data(self):
        """This aims to return a dictionary with all necessary components to
        run a quantum experiment for a (or more) DMET fragment(s).
        """

        if not self.solver_fragment_dict:
            raise RuntimeError("Simulate method must be called beforehand.")

        quantum_data = dict()

        # Construction of a dict with SecondQuantizedDMETFragment, qubit
        # hamiltonian and quantum circuit.
        for fragment_i, vqe_object in self.solver_fragment_dict.items():
            quantum_data[fragment_i] = (vqe_object.molecule,
                vqe_object.qubit_hamiltonian, vqe_object.optimal_circuit)

        return quantum_data

    def build(self):
        """Building the orbitals list for each fragment. It sets the values of
        self.orbitals, self.orb_list and self.orb_list2.
        """

        # Locate electron with a built-in method. A custom one can be provided.
        if type(self.electron_localization) == Localization:
            if self.electron_localization == Localization.meta_lowdin:
                self.electron_localization = meta_lowdin_localization
            elif self.electron_localization == Localization.iao:
                self.electron_localization = iao_localization
            elif self.electron_localization == Localization.nao:
                self.electron_localization = nao_localization
            else:
                raise ValueError(f"Unsupported ansatz. Built-in localization methods:\n\t{self.builtin_localization}")
        elif not callable(self.electron_localization):
            raise TypeError(f"Invalid electron localization function. Expecting a function.")

        # Construct orbital object.
        self.orbitals = helpers._orbitals(self.molecule, self.mean_field, range(self.molecule.nao_nr()), self.electron_localization, self.uhf)

        # TODO: remove last argument, combining fragments not supported.
        self.orb_list, self.orb_list2, _ = helpers._fragment_constructor(self.molecule, self.fragment_atoms, 0)

        # Calculate the 1-RDM for the entire molecule.
        if self.molecule.spin == 0 and not self.uhf:
            self.onerdm_low = helpers._low_rdm_rhf(self.orbitals.active_fock, self.orbitals.number_active_electrons)
        else:
            self.onerdm_low = helpers._low_rdm_rohf_uhf(self.orbitals.active_fock_alpha,
                                                        self.orbitals.active_fock_beta,
                                                        self.orbitals.number_active_electrons_alpha,
                                                        self.orbitals.number_active_electrons_beta)

    def simulate(self):
        """Perform DMET loop to optimize the chemical potential. It converges
        when the electron summation across all fragments is the same as the
        number of electron in the molecule.

        Returns:
            float: The DMET energy (dmet_energy).
        """

        # Initialize the energy list and SCF procedure employing newton-raphson algorithm.
        # TODO : find a better initial guess than 0.0 for chemical potential. DMET fails often currently.
        if not self.orbitals:
            raise RuntimeError("No fragment built. Have you called DMET.build ?")

        self.chemical_potential = self.optimizer(self._oneshot_loop, self.initial_chemical_potential)
        self.chemical_potential = self.chemical_potential.real

        # run one more time to save results
        _ = self._oneshot_loop(self.chemical_potential, save_results=True)

        if self.verbose:
            print(" \t*** DMET Cycle Done *** ")
            print(" \tDMET Energy ( a.u. ) = " + "{:17.10f}".format(self.dmet_energy))
            print(" \tChemical Potential   = " + "{:17.10f}".format(self.chemical_potential))

        return self.dmet_energy

    def energy_error_bars(self, n_shots, n_resamples, purify=False, rdm_measurements=None):
        """Perform bootstrapping of measured qubit terms in RDMs to obtain error
        bars for the calculated energy. Can also perform McWeeny purification of
        the RDMs between resampling and calculating the energy.

        Args:
            n_shots (int): The number of shots used to resample from qubit
                terms.
            n_resamples (int): The number of bootstrapping samples for the
                estimate of the energy and standard deviation.
            purify (bool): Use mc_weeny_rdm_purification technique on 2-RDMs.
                Will only apply to fragments with 2 electrons.
            rdm_measurements (dict): A dictionary with keys being the DMET
                fragment number and corresponding values of a dictionary with
                keys of qubit terms in the rdm and corresponding values of a
                frequencies dictionary of the measurements.
                Example: {
                0: {((0, "X"), (1, "Y")): {"10": 0.5, "01": 0.5},
                    ((1, "Z"), (1, "X")): {"00": 0.25, "11": 0.25, "01": 0.5}}
                1: {((0, "Z")): {"0000": 1}
                    ((0, "X"), (1, "Y")): {"1111": 0.5, "0101": 0.5}}
                }.
                If run _oneshot_loop with save_results=True is called:
                self.rdm_measurements will have the proper dictionary format
                with all values populated.

        Returns:
            float: The bootstrapped DMET energy and standard deviation.
        """

        if self.chemical_potential is None:
            raise RuntimeError("No chemical_potential. Have you run a simulation yet?")

        # begin resampling
        resampled_energies = np.zeros(n_resamples, dtype=float)
        for i in range(n_resamples):
            _ = self._oneshot_loop(self.chemical_potential, save_results=False, resample=True,
                                   n_shots=n_shots, purify=purify, rdm_measurements=rdm_measurements)
            resampled_energies[i] = self.dmet_energy.real

        energy_average, energy_standard_deviation = np.mean(resampled_energies), np.std(resampled_energies, ddof=1)

        return energy_average, energy_standard_deviation

    def _build_scf_fragments(self, chemical_potential):
        """Building the orbitals list for each fragment. It sets the values of
        self.orbitals, self.orb_list and self.orb_list2.

        Args:
            onerdm_low (matrix): 1-RDM for the whole molecule.
            chemical_potential (float): Variational parameter for DMET.

        Returns:
            list: List of many objects important for each fragments.
        """

        # Empty list, all fragment informations will be returned in this list.
        scf_fragments = list()

        for i, norb in enumerate(self.orb_list):
            t_list = list()
            t_list.append(norb)
            temp_list = self.orb_list2[i]

            if self.verbose:
                print(f"\tSCF Occupancy Eigenvalues for Fragment Number : # {i}")

            # Construct bath orbitals.
            bath_orb, e_occupied = helpers._fragment_bath(self.orbitals.mol_full, t_list, temp_list,
                                                          self.onerdm_low, self.virtual_orbital_threshold, self.verbose)

            # Obtain one particle rdm for a fragment.
            norb_high, nelec_high, onerdm_high = helpers._fragment_rdm(t_list, bath_orb, e_occupied,
                                                                       self.orbitals.number_active_electrons)

            # Obtain one particle rdm for a fragment.
            one_ele, fock, two_ele = self.orbitals.dmet_fragment_hamiltonian(bath_orb, norb_high, onerdm_high)

            # Construct guess orbitals for fragment SCF calculations.
            # Carry out SCF calculation for a fragment.
            if self.uhf or self.molecule.spin != 0:
                guess_orbitals, nelec_high_ab = helpers._fragment_guess_rohf_uhf(
                    t_list, bath_orb, chemical_potential, norb_high, nelec_high,
                    self.orbitals.active_fock_alpha, self.orbitals.active_fock_beta,
                    self.orbitals.number_active_electrons_alpha,
                    self.orbitals.number_active_electrons_beta)

                mf_fragment, fock_frag_copy, mol_frag = helpers._fragment_scf_rohf_uhf(
                    nelec_high_ab, two_ele, fock, nelec_high, norb_high,
                    guess_orbitals, chemical_potential, self.uhf)
            else:
                guess_orbitals = helpers._fragment_guess_rhf(t_list, bath_orb, chemical_potential, norb_high, nelec_high,
                                                             self.orbitals.active_fock)
                mf_fragment, fock_frag_copy, mol_frag = helpers._fragment_scf_rhf(
                    t_list, two_ele, fock, nelec_high, norb_high, guess_orbitals,
                    chemical_potential)

            scf_fragments.append([mf_fragment, fock_frag_copy, mol_frag, t_list, one_ele, two_ele, fock])

        return scf_fragments

    def _oneshot_loop(self, chemical_potential, save_results=False, resample=False, n_shots=None, purify=False, rdm_measurements=None):
        """Perform the DMET loop. This is the cost function which is optimized
        with respect to the chemical potential.

        Args:
            chemical_potential (float): The chemical potential.
            save_results (bool): If True, the VQESolver Class (solver_fragment)
                for each fragment that uses VQE is saved in
                self.solver_fragment_dict with the key being its fragment
                number.
            resample (bool): If True, the saved frequencies are resampled using
                bootstrapping.
            n_shots (int): The number of shots used for resampling, Ideally the
                same as used in the simulation but can be different.
            purify (bool): If True, use McWeeny"s purification technique to
                purify 2-RDM. Only called for fragments with 2 electrons.
            rdm_measurements (dict): A dictionary with keys being the DMET
                fragment number and corresponding values of a dictionary with
                keys of qubit terms in the rdm and corresponding values of a
                frequencies dictionary of the measurements.
                Example: {
                0: {((0, "X"), (1, "Y")): {"10": 0.5, "01": 0.5},
                    ((1, "Z"), (1, "X")): {"00": 0.25, "11": 0.25, "01": 0.5}}
                1: {((0, "Z")): {"0000": 1}
                    ((0, "X"), (1, "Y")): {"1111": 0.5, "0101": 0.5}}
                }.
                If run _oneshot_loop with save_results=True is called:
                self.rdm_measurements will have the proper dictionary format
                with all values populated.

        Returns:
            float: The new chemical potential.
        """
        self.n_iter += 1
        if self.verbose:
            print(" \tIteration = ", self.n_iter)
            print(" \t----------------")
            print(" ")

        number_of_electron = 0.0
        energy_temp = 0.0

        # Possibly add dictionary of measured frequencies for each fragment
        if resample:
            if save_results:
                raise ValueError("Can not save results and resample in same run. Must run saveresults first")
            if not hasattr(self, "solver_fragment_dict"):
                raise AttributeError("Need to run _oneshot_loop with save_results=True in order to resample")
            if rdm_measurements:
                for k, v in rdm_measurements.items():
                    self.solver_fragment_dict[k].rdm_freq_dict = v
            scf_fragments = self.scf_fragments
        else:
            # Carry out SCF calculation for all fragments.
            scf_fragments = self._build_scf_fragments(chemical_potential.real)
        if save_results:
            self.solver_fragment_dict = dict()
            self.rdm_measurements = dict()

        # Iterate across all fragment and compute their energies.
        # The total energy is stored in energy_temp.
        for i, info_fragment in enumerate(scf_fragments):

            # Unpacking the information for the selected fragment.
            mf_fragment, fock_frag_copy, mol_frag, t_list, one_ele, two_ele, fock = info_fragment

            # Interface with our data strcuture.
            # We create a dummy SecondQuantizedMolecule with a DMETFragment class.
            # It has the same important attributes and methods to be used with
            # functions of this package.
            dummy_mol = self.fragment_builder(mol_frag, mf_fragment, fock,
                fock_frag_copy, t_list, one_ele, two_ele, self.uhf,
                self.fragment_frozen_orbitals[i])

            if self.verbose:
                print("\t\tFragment Number : # ", i + 1)
                print("\t\t------------------------")

            # TODO: Changing this into something more simple is preferable. There
            # would be an enum class with every solver in it. After this, we would
            # define every solver in a list and call them recursively.
            # FCISolver and CCSDSolver must be taken care of, but this is a PR itself.
            solver_fragment = self.fragment_solvers[i]
            solver_options = self.solvers_options[i]
            if solver_fragment == "fci":
                solver_fragment = FCISolver(dummy_mol, **solver_options)
                solver_fragment.simulate()
                onerdm, twordm = solver_fragment.get_rdm()
            elif solver_fragment == "ccsd":
                solver_fragment = CCSDSolver(dummy_mol, **solver_options)
                solver_fragment.simulate()
                onerdm, twordm = solver_fragment.get_rdm()
            elif solver_fragment == "vqe":
                if resample:
                    solver_fragment = self.solver_fragment_dict[i]
                    if rdm_measurements:
                        if i in rdm_measurements:
                            solver_fragment.rdm_freq_dict = rdm_measurements[i]
                        else:
                            raise KeyError(f"rdm_measurements for fragment {i} are missing")
                    if n_shots:
                        solver_fragment.backend.n_shots = n_shots
                    if solver_fragment.backend.n_shots is None:
                        raise ValueError("n_shots must be specified in original calculation or in error calculation")
                else:
                    system = {"molecule": dummy_mol}
                    solver_fragment = VQESolver({**system, **solver_options})
                    solver_fragment.build()
                    solver_fragment.simulate()

                if purify and solver_fragment.molecule.n_active_electrons == 2 and not self.uhf:
                    onerdm, twordm = solver_fragment.get_rdm(solver_fragment.optimal_var_params, resample=resample, sum_spin=False)
                    onerdm, twordm = mcweeny_purify_2rdm(twordm)
                elif self.uhf:
                    onerdm, twordm = solver_fragment.get_rdm_uhf(solver_fragment.optimal_var_params, resample=resample)
                else:
                    onerdm, twordm = solver_fragment.get_rdm(solver_fragment.optimal_var_params, resample=resample)
                if save_results:
                    self.solver_fragment_dict[i] = solver_fragment
                    self.rdm_measurements[i] = self.solver_fragment_dict[i].rdm_freq_dict

            # Compute the fragment energy and sum up the number of electrons
            if self.uhf:
                onerdm_padded, twordm_padded = pad_rdms_with_frozen_orbitals_unrestricted(dummy_mol, onerdm, twordm)
                fragment_energy, onerdm_a, onerdm_b = self._compute_energy_unrestricted(dummy_mol, onerdm_padded, twordm_padded)
                n_electron_frag = np.trace(onerdm_a[ : t_list[0], : t_list[0]]) + np.trace(onerdm_b[ : t_list[0], : t_list[0]])
            else:
                onerdm_padded, twordm_padded = pad_rdms_with_frozen_orbitals_restricted(dummy_mol, onerdm, twordm)
                fragment_energy, onerdm = self._compute_energy_restricted(dummy_mol, onerdm_padded, twordm_padded)
                n_electron_frag = np.trace(onerdm[: t_list[0], : t_list[0]])

            number_of_electron += n_electron_frag

            # Sum up the energy.
            energy_temp += fragment_energy

            if self.verbose:
                print(f"\t\tFragment Energy = {fragment_energy}\n\t\tNumber of Electrons in Fragment = {n_electron_frag}")

        energy_temp += self.orbitals.core_constant_energy
        self.dmet_energy = energy_temp.real

        if save_results:
            self.scf_fragments = scf_fragments

        return number_of_electron - self.orbitals.number_active_electrons

    def get_resources(self):
        """Estimate the resources required by DMET. Only supports fragments
        solved with VQESolver. Resources for each fragments are outputed as a
        list.
        """

        # Carry out SCF calculation for all fragments.
        scf_fragments = self._build_scf_fragments(self.initial_chemical_potential)

        # Store resources for each fragments.
        resources_fragments = dict()

        # Iterate across all fragment and compute their energies.
        # The total energy is stored in energy_temp.
        for i, info_fragment in enumerate(scf_fragments):

            # Unpacking the information for the selected fragment.
            mf_fragment, fock_frag_copy, mol_frag, t_list, one_ele, two_ele, fock = info_fragment

            dummy_mol = self.fragment_builder(mol_frag, mf_fragment, fock,
                fock_frag_copy, t_list, one_ele, two_ele, self.uhf,
                self.fragment_frozen_orbitals[i])

            # Buiding SCF fragments and quantum circuit. Resources are then
            # estimated. For classical sovlers, this functionality is not
            # implemented yet.
            solver_fragment = self.fragment_solvers[i]
            solver_options = self.solvers_options[i]
            if solver_fragment == "vqe":
                system = {"molecule": dummy_mol}
                solver_fragment = VQESolver({**system, **solver_options})
                solver_fragment.build()
                vqe_resources = solver_fragment.get_resources()
                resources_fragments[i] = vqe_resources

                if self.verbose:
                    print("\t\tFragment Number : # ", i + 1)
                    print("\t\t------------------------")
                    print(f"\t\t{vqe_resources}\n")

        return resources_fragments

    def _compute_energy_restricted(self, dmet_fragment, onerdm, twordm):
        """Calculate the fragment energy.

        Args:
            dmet_fragment (SecondQuantizedDMETFragment): Self-explanatory.
            onerdm (numpy.array): one-particle reduced density matrix (float).
            twordm (numpy.array): two-particle reduced density matrix (float).

        Returns:
            float: Fragment energy (fragment_energy).
            numpy.array: One-particle RDM for a fragment (onerdm, float).
        """

        fock = dmet_fragment.fock
        t_list = dmet_fragment.t_list
        oneint = dmet_fragment.one_ele
        twoint = dmet_fragment.two_ele
        mo_coeff = dmet_fragment.mean_field.mo_coeff

        norb = t_list[0]

        # Calculate the one- and two- RDM for DMET energy calculation (Transform to AO basis)
        onerdm = mo_coeff @ onerdm @ mo_coeff.T

        twordm = np.einsum("pi,ijkl->pjkl", mo_coeff, twordm)
        twordm = np.einsum("qj,pjkl->pqkl", mo_coeff, twordm)
        twordm = np.einsum("rk,pqkl->pqrl", mo_coeff, twordm)
        twordm = np.einsum("sl,pqrl->pqrs", mo_coeff, twordm)

        # Calculate fragment expectation value
        fragment_energy_onerdm = np.einsum("ij,ij->", onerdm[: norb, :], fock[: norb, :] + oneint[: norb, :]) \
            + np.einsum("ij,ij->", onerdm[:, : norb], fock[:, : norb] + oneint[:, : norb])
        fragment_energy_onerdm *= 0.25

        fragment_energy_twordm = np.einsum("ijkl,ijkl->", twordm[: norb, :, :, :], twoint[: norb, :, :, :]) \
            + np.einsum("ijkl,ijkl->", twordm[:, : norb, :, :], twoint[:, : norb, :, :]) \
            + np.einsum("ijkl,ijkl->", twordm[:, :, : norb, :], twoint[:, :, : norb, :]) \
            + np.einsum("ijkl,ijkl->", twordm[:, :, :, : norb], twoint[:, :, :, : norb])
        fragment_energy_twordm *= 0.125

        fragment_energy = fragment_energy_onerdm + fragment_energy_twordm

        return fragment_energy, onerdm

    def _compute_energy_unrestricted(self, dmet_fragment, onerdm, twordm):
        """Calculate the fragment energy (unrestricted mean-field).

        Args:
            dmet_fragment (SecondQuantizedDMETFragment): Self-explanatory.
            onerdm (numpy.array): one-particle reduced density matrix (float).
            twordm (numpy.array): two-particle reduced density matrix (float).

        Returns:
            float64: Fragment energy (fragment_energy).
            numpy.array: One-particle (alpha) RDM for a fragment (onerdm_a, float64).
            numpy.array: One-particle (beta) RDM for a fragment (onerdm_b, float64).
        """

        fock = dmet_fragment.fock
        t_list = dmet_fragment.t_list
        oneint = dmet_fragment.one_ele
        twoint = dmet_fragment.two_ele
        mo_coeff = dmet_fragment.mean_field.mo_coeff

        norb = t_list[0]

        # Calculate the one- and two- RDM for DMET energy calculation (Transform to AO basis)
        onerdm_a, onerdm_b = onerdm

        onerdm_a = mo_coeff[0] @ onerdm_a @ mo_coeff[0].T
        onerdm_b = mo_coeff[1] @ onerdm_b @ mo_coeff[1].T

        twordm_aa, twordm_ab, twordm_bb = twordm

        twordm_aa = np.einsum("pi,ijkl->pjkl", mo_coeff[0], twordm_aa)
        twordm_aa = np.einsum("qj,pjkl->pqkl", mo_coeff[0], twordm_aa)
        twordm_aa = np.einsum("rk,pqkl->pqrl", mo_coeff[0], twordm_aa)
        twordm_aa = np.einsum("sl,pqrl->pqrs", mo_coeff[0], twordm_aa)

        twordm_ab = np.einsum("pi,ijkl->pjkl", mo_coeff[0], twordm_ab)
        twordm_ab = np.einsum("qj,pjkl->pqkl", mo_coeff[0], twordm_ab)
        twordm_ab = np.einsum("rk,pqkl->pqrl", mo_coeff[1], twordm_ab)
        twordm_ab = np.einsum("sl,pqrl->pqrs", mo_coeff[1], twordm_ab)

        twordm_bb = np.einsum("pi,ijkl->pjkl", mo_coeff[1], twordm_bb)
        twordm_bb = np.einsum("qj,pjkl->pqkl", mo_coeff[1], twordm_bb)
        twordm_bb = np.einsum("rk,pqkl->pqrl", mo_coeff[1], twordm_bb)
        twordm_bb = np.einsum("sl,pqrl->pqrs", mo_coeff[1], twordm_bb)

        # Calculate fragment expectation value
        fragment_energy_one = np.einsum("ij,ij->", onerdm_a[: norb, :], fock[: norb, :] + oneint[: norb, :]) \
            + np.einsum("ij,ij->", onerdm_a[:, : norb ], fock[:, : norb] + oneint[:, : norb]) \
            + np.einsum("ij,ij->", onerdm_b[: norb, :], fock[: norb, :] + oneint[: norb, :]) \
            + np.einsum("ij,ij->", onerdm_b[:, : norb ], fock[:, : norb] + oneint[:, : norb])
        fragment_energy_one *= 0.25

        fragment_energy_two = np.einsum("ijkl,ijkl->", twordm_aa[: norb, :, :, :], twoint[: norb, :, :, :]) \
            + np.einsum("ijkl,ijkl->", twordm_aa[:, : norb, :, :], twoint[:, : norb, :, :]) \
            + np.einsum("ijkl,ijkl->", twordm_aa[:, :, : norb, :], twoint[:, :, : norb, :]) \
            + np.einsum("ijkl,ijkl->", twordm_aa[:, :, :, : norb], twoint[:, :, :, : norb]) \
            + np.einsum("ijkl,ijkl->", twordm_ab[: norb, :, :, :], twoint[: norb, :, :, :]) \
            + np.einsum("ijkl,ijkl->", twordm_ab[:, : norb, :, :], twoint[:, : norb, :, :]) \
            + np.einsum("ijkl,ijkl->", twordm_ab[:, :, : norb, :], twoint[:, :, : norb, :]) \
            + np.einsum("ijkl,ijkl->", twordm_ab[:, :, :, : norb], twoint[:, :, :, : norb]) \
            + np.einsum("klij,ijkl->", twordm_ab[:, :, : norb, :], twoint[: norb, :, :, :]) \
            + np.einsum("klij,ijkl->", twordm_ab[:, :, :, : norb], twoint[:, : norb, :, :]) \
            + np.einsum("klij,ijkl->", twordm_ab[: norb, :, :, :], twoint[:, :, : norb, :]) \
            + np.einsum("klij,ijkl->", twordm_ab[:, : norb, :, :], twoint[:, :, :, : norb]) \
            + np.einsum("ijkl,ijkl->", twordm_bb[: norb, :, :, :], twoint[: norb, :, :, :]) \
            + np.einsum("ijkl,ijkl->", twordm_bb[:, : norb, :, :], twoint[:, : norb, :, :]) \
            + np.einsum("ijkl,ijkl->", twordm_bb[:, :, : norb, :], twoint[:, :, : norb, :]) \
            + np.einsum("ijkl,ijkl->", twordm_bb[:, :, :, : norb], twoint[:, :, :, : norb])
        fragment_energy_two *= 0.125

        fragment_energy = fragment_energy_one + fragment_energy_two

        return fragment_energy, onerdm_a, onerdm_b

    def _default_optimizer(self, func, var_params):
        """Function used as a default optimizer for DMET when user does not
        provide one.

        Args:
            func (function handle): The function that performs energy
                estimation. This function takes var_params as input and returns
                a float.
            var_params (list): The variational parameters (float).

        Returns:
            float: The chemical potential found by the optimizer.
        """

        result = scipy.optimize.newton(func, var_params, tol=1e-5)

        return result.real<|MERGE_RESOLUTION|>--- conflicted
+++ resolved
@@ -21,11 +21,8 @@
 import scipy
 import warnings
 
-<<<<<<< HEAD
 from tangelo.helpers.utils import is_package_installed
-=======
 from tangelo import SecondQuantizedMolecule
->>>>>>> 7b704d9a
 from tangelo.problem_decomposition.dmet import _helpers as helpers
 from tangelo.problem_decomposition.problem_decomposition import ProblemDecomposition
 from tangelo.problem_decomposition.electron_localization import iao_localization, meta_lowdin_localization, nao_localization
@@ -107,20 +104,10 @@
 
         self.builtin_localization = set(Localization)
 
-<<<<<<< HEAD
-        # Initialize with default values
-        self.__dict__ = default_options
-        # Overwrite default values with user-provided ones, if they correspond to a valid keyword
-        for k, v in opt_dict.items():
-            if k in default_options:
-                setattr(self, k, v)
-            else:
-                raise KeyError(f"Keyword :: {k}, not available in DMETProblemDecomposition.")
         self.fragment_builder = SecondQuantizedDMETFragment
-=======
+
         if len(copt_dict) > 0:
             raise KeyError(f"The following keywords are not supported in {self.__class__.__name__}: \n {copt_dict.keys()}")
->>>>>>> 7b704d9a
 
         # Raise error/warnings if input is not as expected
         if not self.molecule:
