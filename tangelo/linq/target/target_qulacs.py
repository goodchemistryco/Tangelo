--- conflicted
+++ resolved
@@ -47,7 +47,6 @@
                 if available.
             initial_statevector (list/array) : A valid statevector in the format
                 supported by the target backend.
-<<<<<<< HEAD
             desired_meas_result (str): The binary string of the desired measurement.
                 Must have the same length as the number of MEASURE gates in source_circuit
             save_mid_circuit_meas (bool): Save mid-circuit measurement results to
@@ -57,14 +56,6 @@
                 The first m values in each key will be the result of the m MEASURE gates ordered
                 by their appearance in the list of gates in the source_circuit.
                 The last n_qubits values in each key will be the measurements performed on
-=======
-            save_mid_circuit_meas (bool): Save mid-circuit measurement results to
-                self.mid_circuit_meas_freqs. All measurements will be saved to
-                self.all_frequencies, with keys of length (n_meas + n_qubits).
-                The leading n_meas values will hold the results of the MEASURE gates,
-                ordered by their appearance in the source_circuit.
-                The last n_qubits values will hold the measurements performed on
->>>>>>> e872d06a
                 each of qubits at the end of the circuit.
 
         Returns:
@@ -86,15 +77,9 @@
         if initial_statevector is not None:
             state.load(initial_statevector)
 
-<<<<<<< HEAD
         if (source_circuit.is_mixed_state or self._noise_model) and (desired_meas_result is None and not save_mid_circuit_meas):
-            samples = list()
+            samples = dict()
             for i in range(self.n_shots):
-=======
-        if (source_circuit.is_mixed_state or self._noise_model) and not save_mid_circuit_meas:
-            samples = dict()
-            for _ in range(self.n_shots):
->>>>>>> e872d06a
                 translated_circuit.update_quantum_state(state)
                 bitstr = state.sampling(1)[0]
                 samples[bitstr] = samples.get(bitstr, 0) + 1
@@ -102,47 +87,32 @@
                     state.load(initial_statevector)
                 else:
                     state.set_zero_state()
-<<<<<<< HEAD
-            python_statevector = None
         elif desired_meas_result is not None or save_mid_circuit_meas:
-            n_meas = source_circuit._gate_counts.get("MEASURE", 0)
-            full_samples = list()
-            python_statevector = None
-=======
-        elif save_mid_circuit_meas:
             from tangelo.toolboxes.post_processing.post_selection import split_frequency_dict
 
             n_meas = source_circuit._gate_counts.get("MEASURE", 0)
             samples = dict()
->>>>>>> e872d06a
+
             for _ in range(self.n_shots):
                 translated_circuit.update_quantum_state(state)
                 measurement = "".join([str(state.get_classical_value(i)) for i in range(n_meas)])
                 sample = self._int_to_binstr(state.sampling(1)[0], source_circuit.width)
-<<<<<<< HEAD
-                full_samples += [measurement + sample]
+                bitstr = measurement + sample
+                samples[bitstr] = samples.get(bitstr, 0) + 1
                 if measurement == desired_meas_result:
                     python_statevector = state.get_vector()
                     self._current_state = python_statevector
-=======
-                bitstr = measurement + sample
-                samples[bitstr] = samples.get(bitstr, 0) + 1
->>>>>>> e872d06a
                 if initial_statevector is not None:
                     state.load(initial_statevector)
                 else:
                     state.set_zero_state()
-<<<<<<< HEAD
-            self.all_frequencies = {k: v / self.n_shots for k, v in Counter(full_samples).items()}
-            self.mid_circuit_meas_freqs, frequencies = self.marginal_frequencies(self.all_frequencies,
-                                                                                 list(range(n_meas)),
-                                                                                 desired_measurement=desired_meas_result)
-            self.success_probability = self.mid_circuit_meas_freqs.get(desired_meas_result, 0)
-=======
+
             self.all_frequencies = {k: v / self.n_shots for k, v in samples.items()}
             self.mid_circuit_meas_freqs, frequencies = split_frequency_dict(self.all_frequencies,
-                                                                            list(range(n_meas)))
->>>>>>> e872d06a
+                                                                            list(range(n_meas)),
+                                                                            desired_measurement=desired_meas_result)
+            self.success_probability = self.mid_circuit_meas_freqs.get(desired_meas_result, 0)
+
             return (frequencies, python_statevector) if return_statevector else (frequencies, None)
         elif self.n_shots is not None:
             translated_circuit.update_quantum_state(state)
