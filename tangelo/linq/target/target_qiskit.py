--- conflicted
+++ resolved
@@ -49,7 +49,6 @@
                 if available.
             initial_statevector (list/array) : A valid statevector in the format
                 supported by the target backend.
-<<<<<<< HEAD
             desired_meas_result (str): The binary string of the desired measurement.
                 Must have the same length as the number of MEASURE gates in source_circuit
             save_mid_circuit_meas (bool): Save mid-circuit measurement results to
@@ -59,14 +58,6 @@
                 The first m values in each key will be the result of the m MEASURE gates ordered
                 by their appearance in the list of gates in the source_circuit.
                 The last n_qubits values in each key will be the measurements performed on
-=======
-            save_mid_circuit_meas (bool): Save mid-circuit measurement results to
-                self.mid_circuit_meas_freqs. All measurements will be saved to
-                self.all_frequencies, with keys of length (n_meas + n_qubits).
-                The leading n_meas values will hold the results of the MEASURE gates,
-                ordered by their appearance in the source_circuit.
-                The last n_qubits values will hold the measurements performed on
->>>>>>> e872d06a
                 each of qubits at the end of the circuit.
 
         Returns:
@@ -111,16 +102,11 @@
 
             self.all_frequencies = frequencies.copy()
             if source_circuit.is_mixed_state and save_mid_circuit_meas:
-<<<<<<< HEAD
-                self.mid_circuit_meas_freqs, frequencies = self.marginal_frequencies(self.all_frequencies,
-                                                                                     list(range(n_meas)),
-                                                                                     desired_measurement=desired_meas_result)
-=======
                 from tangelo.toolboxes.post_processing.post_selection import split_frequency_dict
 
                 self.mid_circuit_meas_freqs, frequencies = split_frequency_dict(self.all_frequencies,
-                                                                                list(range(n_meas)))
->>>>>>> e872d06a
+                                                                                list(range(n_meas)),
+                                                                                desired_measurement=desired_meas_result)
             self._current_state = None
 
         # desired_meas_result is not None and return_statevector is requested so loop shot by shot (much slower)
