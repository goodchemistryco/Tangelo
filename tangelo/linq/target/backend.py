--- conflicted
+++ resolved
@@ -175,11 +175,7 @@
         """
         pass
 
-<<<<<<< HEAD
     def simulate(self, source_circuit, return_statevector=False, initial_statevector=None, desired_meas_result=None, save_mid_circuit_meas=False):
-=======
-    def simulate(self, source_circuit, return_statevector=False, initial_statevector=None, save_mid_circuit_meas=False):
->>>>>>> 9b9b201f
         """Perform state preparation corresponding to the input circuit on the
         target backend, return the frequencies of the different observables, and
         either the statevector or None depending on the availability of the
@@ -195,11 +191,8 @@
                 if available.
             initial_statevector (list/array) : A valid statevector in the format
                 supported by the target backend.
-<<<<<<< HEAD
             desired_meas_result (str): The binary string of the desired measurement.
                 Must have the same length as the number of MEASURE gates in source_circuit
-=======
->>>>>>> 9b9b201f
             save_mid_circuit_meas (bool): Save mid-circuit measurement results to
                 self.mid_circuit_meas_freqs. All measurements will be saved to
                 self.all_frequencies, with keys of length (n_meas + n_qubits).
@@ -214,11 +207,8 @@
             numpy.array: The statevector, if available for the target backend
                 and requested by the user (if not, set to None).
         """
-<<<<<<< HEAD
-        n_meas = source_circuit._gate_counts.get("MEASURE", 0)
-
-=======
->>>>>>> 9b9b201f
+        n_meas = source_circuit.counts.get("MEASURE", 0)
+
         if source_circuit.is_mixed_state and not self.n_shots:
             raise ValueError("Circuit contains MEASURE instruction, and is assumed to prepare a mixed state."
                              "Please set the n_shots attribute to an appropriate value.")
@@ -244,39 +234,27 @@
                 statevector[0] = 1.0
             return (frequencies, statevector) if return_statevector else (frequencies, None)
 
-<<<<<<< HEAD
         # For mid-circuit measurements post-process the result
         if save_mid_circuit_meas:
+            # TODO: refactor to break a circular import. May involve by relocating get_xxx_oneterm functions
             from tangelo.toolboxes.post_processing.post_selection import split_frequency_dict
 
-            (all_frequencies, statevector) = self.simulate_circuit(source_circuit, return_statevector=return_statevector,
-                                  initial_statevector=initial_statevector, desired_meas_result=desired_meas_result, save_mid_circuit_meas=save_mid_circuit_meas)
+            (all_frequencies, statevector) = self.simulate_circuit(source_circuit,
+                                                                   return_statevector=return_statevector,
+                                                                   initial_statevector=initial_statevector,
+                                                                   desired_meas_result=desired_meas_result,
+                                                                   save_mid_circuit_meas=save_mid_circuit_meas)
             self.mid_circuit_meas_freqs, frequencies = split_frequency_dict(all_frequencies,
                                                                             list(range(n_meas)),
                                                                             desired_measurement=desired_meas_result)
             self.success_probability = self.mid_circuit_meas_freqs.get(desired_meas_result, 0)
             return (frequencies, statevector)
-=======
-        if save_mid_circuit_meas:
-            # TODO: refactor to break a circular import. May involve by relocating get_xxx_oneterm functions
-            from tangelo.toolboxes.post_processing.post_selection import split_frequency_dict
-
-            (all_frequencies, statevector) = self.simulate_circuit(source_circuit,
-                                                                   return_statevector=return_statevector,
-                                                                   initial_statevector=initial_statevector,
-                                                                   save_mid_circuit_meas=save_mid_circuit_meas)
-            n_meas = source_circuit.counts.get("MEASURE", 0)
-            self.mid_circuit_meas_freqs, frequencies = split_frequency_dict(all_frequencies, list(range(n_meas)))
-            return (frequencies, statevector)
 
         return self.simulate_circuit(source_circuit,
                                      return_statevector=return_statevector,
                                      initial_statevector=initial_statevector,
+                                     desired_meas_result=desired_meas_result,
                                      save_mid_circuit_meas=save_mid_circuit_meas)
->>>>>>> 9b9b201f
-
-        return self.simulate_circuit(source_circuit, return_statevector=return_statevector,
-                            initial_statevector=initial_statevector, save_mid_circuit_meas=save_mid_circuit_meas)
 
     def get_expectation_value(self, qubit_operator, state_prep_circuit, initial_statevector=None, desired_meas_result=None):
         r"""Take as input a qubit operator H and a quantum circuit preparing a
@@ -293,12 +271,8 @@
             qubit_operator (openfermion-style QubitOperator class): a qubit
                 operator.
             state_prep_circuit (Circuit): an abstract circuit used for state preparation.
-<<<<<<< HEAD
-            initial_statevector (array): The initial statevector for the simulation.
+            initial_statevector (array): The initial statevector for the simulation
             desired_meas_result (str): The mid-circuit measurement results to select for.
-=======
-            initial_statevector (array): The initial statevector for the simulation
->>>>>>> 9b9b201f
 
         Returns:
             complex: The expectation value of this operator with regards to the
@@ -351,13 +325,8 @@
         Args:
             qubit_operator (openfermion-style QubitOperator class): a qubit
                 operator.
-<<<<<<< HEAD
-            state_prep_circuit(Circuit): an abstract circuit used for state preparation.
-            initial_statevector(list/array) : A valid statevector in the format
-=======
             state_prep_circuit (Circuit): an abstract circuit used for state preparation.
             initial_statevector (list/array) : A valid statevector in the format
->>>>>>> 9b9b201f
                 supported by the target backend.
 
         Returns:
@@ -408,13 +377,8 @@
         Args:
             qubit_operator (openfermion-style QubitOperator class): a qubit
                 operator.
-<<<<<<< HEAD
-            state_prep_circuit(Circuit): an abstract circuit used for state preparation.
-            initial_statevector(list/array) : A valid statevector in the format
-=======
             state_prep_circuit (Circuit): an abstract circuit used for state preparation.
             initial_statevector (list/array): A valid statevector in the format
->>>>>>> 9b9b201f
                 supported by the target backend.
 
         Returns:
@@ -431,17 +395,11 @@
         this function directly, please call "get_expectation_value" instead.
 
         Args:
-<<<<<<< HEAD
-            qubit_operator(openfermion-style QubitOperator class): a qubit operator.
+            qubit_operator (openfermion-style QubitOperator class): a qubit operator.
             state_prep_circuit (Circuit): an abstract circuit used for state preparation (only pure states).
             initial_statevector (array): The initial state of the system
             desired_meas_result (str): The expectation value is taken for over the frequencies
                 derived when the mid-circuit measurements match this string.
-=======
-            qubit_operator (openfermion-style QubitOperator class): a qubit operator.
-            state_prep_circuit (Circuit): an abstract circuit used for state preparation (only pure states).
-            initial_statevector (array): The initial state of the system
->>>>>>> 9b9b201f
 
         Returns:
             complex: The expectation value of this operator with regards to the
@@ -490,11 +448,7 @@
         using the frequencies of observable states.
 
         Args:
-<<<<<<< HEAD
-            qubit_operator(openfermion-style QubitOperator class): a qubitoperator.
-=======
             qubit_operator (openfermion-style QubitOperator class): a qubitoperator.
->>>>>>> 9b9b201f
             state_prep_circuit (Circuit): an abstract circuit used for state preparation.
             initial_statevector (array): The initial state of the system
 
@@ -536,15 +490,9 @@
         using the frequencies of observable states.
 
         Args:
-<<<<<<< HEAD
-            qubit_operator(openfermion-style QubitOperator class): a qubit operator.
-            state_prep_circuit(Circuit): an abstract circuit used for state preparation.
-            initial_statevector(list/array) : A valid statevector in the format
-=======
             qubit_operator (openfermion-style QubitOperator class): a qubit operator.
             state_prep_circuit (Circuit): an abstract circuit used for state preparation.
             initial_statevector (list/array) : A valid statevector in the format
->>>>>>> 9b9b201f
                 supported by the target backend.
 
         Returns:
