# Copyright 2021 Good Chemistry Company.
#
# Licensed under the Apache License, Version 2.0 (the "License");
# you may not use this file except in compliance with the License.
# You may obtain a copy of the License at
#
#   http://www.apache.org/licenses/LICENSE-2.0
#
# Unless required by applicable law or agreed to in writing, software
# distributed under the License is distributed on an "AS IS" BASIS,
# WITHOUT WARRANTIES OR CONDITIONS OF ANY KIND, either express or implied.
# See the License for the specific language governing permissions and
# limitations under the License.

"""
    A test class to check that the simulator class functionalities are behaving as expected for the different
    backends and input possible.
"""

import unittest
import os
import time
import numpy as np
from openfermion.ops import QubitOperator
from openfermion import load_operator, get_sparse_operator

from tangelo.linq import Gate, Circuit, get_backend
from tangelo.linq.translator import translate_circuit as translate_c
from tangelo.linq.gate import PARAMETERIZED_GATES
from tangelo.helpers.utils import installed_simulator, installed_sv_simulator, installed_backends
from tangelo.linq.target.backend import Backend, get_expectation_value_from_frequencies_oneterm
from tangelo.helpers.utils import assert_freq_dict_almost_equal

path_data = os.path.dirname(os.path.abspath(__file__)) + '/data'

# Simple circuit for superposition, also tells us qubit ordering as well immediately from the statevector
# probabilities : |00> = 0.5  |01> = 0.5
circuit1 = Circuit([Gate("H", 0)], n_qubits=2)

# 2-qubit circuit checking all the basic gates that are not defined up to a convention (e.g unambiguous)
mygates = [Gate("H", 0), Gate("S", 0), Gate("X", 0), Gate("T", 1), Gate("Y", 1), Gate("Z", 1)]
mygates += [Gate("CNOT", 1, control=0)]
circuit2 = Circuit(mygates)

# Circuit for the parametrized rotation gates Rx and Ry. Some convention about the sign of theta or a phase may appear
circuit3 = Circuit([Gate("RX", 0, parameter=2.), Gate("RY", 1, parameter=-1.)])

# Circuit for the parametrized rotation gate Rz. Some convention about the sign of theta or a phase may appear
circuit4 = Circuit([Gate("RZ", 0, parameter=2.)], n_qubits=2)

# Circuit that tests all gates that are supported on all simulators
init_gates = [Gate('H', 0), Gate('X', 1), Gate('H', 2)]
one_qubit_gate_names = ["H", "X", "Y", "Z", "S", "T", "RX", "RY", "RZ", "PHASE"]
one_qubit_gates = [Gate(name, target=0) if name not in PARAMETERIZED_GATES else Gate(name, target=0, parameter=0.5)
                   for name in one_qubit_gate_names]
one_qubit_gates += [Gate(name, target=1) if name not in PARAMETERIZED_GATES else Gate(name, target=1, parameter=0.2)
                    for name in one_qubit_gate_names]
two_qubit_gate_names = ["CNOT", "CH", "CX", "CY", "CZ", "CRX", "CRY", "CRZ", "CPHASE"]
two_qubit_gates = [Gate(name, target=1, control=0) if name not in PARAMETERIZED_GATES
                   else Gate(name, target=1, control=0, parameter=0.5) for name in two_qubit_gate_names]
swap_gates = [Gate('SWAP', target=[1, 0]), Gate('CSWAP', target=[1, 2], control=0)]
circuit5 = Circuit(init_gates + one_qubit_gates + two_qubit_gates + swap_gates)

# Circuit preparing a mixed-state (e.g containing a MEASURE instruction in the middle of the circuit)
circuit_mixed = Circuit([Gate("RX", 0, parameter=2.), Gate("RY", 1, parameter=-1.), Gate("MEASURE", 0), Gate("X", 0)])

# Operators for testing the get_expectation_value functions
op1 = 1.0 * QubitOperator('Z0')  # all Z
op2 = 1.0 * QubitOperator('X1 Y0')  # X and Y
op3 = 1.0 * QubitOperator('Y0') - 2.0 * QubitOperator('Z0 X1')  # Linear combination
op4 = 1.0 * QubitOperator('Z0 Y1 X2')  # Operates on more qubits than circuit size

circuits = [circuit1, circuit2, circuit3, circuit4, circuit5]
ops = [op1, op2, op3]

# Reference results
ref_freqs = list()
ref_freqs.append({'00': 0.5, '10': 0.5})
ref_freqs.append({'01': 0.5, '10': 0.5})
ref_freqs.append({'00': 0.2248275934887, '10': 0.5453235594453, '01': 0.06709898823771, '11': 0.16274985882821})
ref_freqs.append({'00': 1.0})
ref_freqs.append({'000': 0.15972060437359714, '100': 0.2828171838599203, '010': 0.03984122195648572,
                  '110': 0.28281718385992016, '001': 0.15972060437359714, '101': 0.017620989809996816,
                  '011': 0.039841221956485706, '111': 0.01762098980999681})
reference_exp_values = np.array([[0., 0., 0.], [0., -1., 0.], [-0.41614684, 0.7651474, -1.6096484], [1., 0., 0.],
                                 [-0.20175269, -0.0600213, 1.2972912]])
reference_mixed = {'01': 0.163, '11': 0.066, '10': 0.225, '00': 0.545}  # With Qiskit noiseless, 1M shots
reference_all = {'101': 0.163, '011': 0.066, '010': 0.225, '100': 0.545}
reference_mid = {'1': 0.7, '0': 0.3}


class TestSimulateAllBackends(unittest.TestCase):

    def test_get_exp_value_operator_too_long(self):
        """ Ensure an error is returned if the qubit operator acts on more qubits than are present in the circuit """
        for b in installed_simulator:
            simulator = get_backend(target=b, n_shots=1)
            self.assertRaises(ValueError, simulator.get_expectation_value, op4, circuit1)

    def test_get_exp_value_empty_operator(self):
        """ If qubit operator is empty, the expectation value is 0 and no computation occurs """
        for b in installed_simulator:
            simulator = get_backend(target=b, n_shots=1)
            exp_value = simulator.get_expectation_value(QubitOperator(), circuit1)
            self.assertTrue(exp_value == 0.)

    def test_get_exp_value_constant_operator(self):
        """ The expectation of the identity term must be 1. """
        for b in installed_simulator:
            simulator = get_backend(target=b, n_shots=1)
            const_op = QubitOperator()
            const_op.terms = {(): 777.}
            exp_value = simulator._get_expectation_value_from_frequencies(const_op, circuit1)
            self.assertTrue(exp_value == 777.)

    def test_simulate_mixed_state(self):
        """ Test mid-circuit measurement (mixed-state simulation) for compatible/testable formats and backends.
        Mixed-state do not have a statevector representation, as they are a statistical mixture of several statevectors.
        Simulating individual shots is suitable.

        Some simulators are NOT good at this, by design
        """

        results = dict()
        for b in installed_simulator:
            sim = get_backend(target=b, n_shots=10 ** 5)
            results[b], _ = sim.simulate(circuit_mixed)
            assert_freq_dict_almost_equal(results[b], reference_mixed, 1e-2)

    def test_simulate_mixed_state_save_measures(self):
<<<<<<< HEAD
        """ Test mid-circuit measurement (mixed-state simulation) for compatible/testable formats and backends.
        Mixed-state do not have a statevector representation, as they are a statistical mixture of several statevectors.
        Simulating individual shots is suitable.
        Some simulators are NOT good at this, by design
=======
        """ Test mid-circuit measurement (mixed-state simulation) for all installed backends.
        Mixed-states do not have a statevector representation, as they are a statistical mixture of several quantum states.
>>>>>>> 9b9b201f
        """
        results = dict()
        for b in installed_simulator:
            sim = get_backend(target=b, n_shots=10 ** 3)
            results[b], _ = sim.simulate(circuit_mixed, save_mid_circuit_meas=True)
            assert_freq_dict_almost_equal(results[b], reference_mixed, 8e-2)
            assert_freq_dict_almost_equal(sim.all_frequencies, reference_all, 8e-2)
            assert_freq_dict_almost_equal(sim.mid_circuit_meas_freqs, reference_mid, 8e-2)

<<<<<<< HEAD
    def test_simulate_mixed_state_desired_state(self):
        """ Test mid-circuit measurement (mixed-state simulation) for compatible/testable formats and backends.
        Mixed-state do not have a statevector representation, as they are a statistical mixture of several statevectors.
        Simulating individual shots is suitable.
        Some simulators are NOT good at this, by design
        """

        results = dict()
        exact = {'11': 0.23046888414227926, '10': 0.7695311158577207}
        for b in installed_simulator:
            sim = get_backend(target=b, n_shots=10 ** 3)
            results[b], _ = sim.simulate(circuit_mixed, desired_meas_result="0")
            assert_freq_dict_almost_equal(results[b], exact, 8.e-2)

=======
>>>>>>> 9b9b201f
    def test_get_exp_value_mixed_state(self):
        """ Test expectation value for mixed-state simulation. Computation done by drawing individual shots.
        Some simulators are NOT good at this, by design (ProjectQ). """

        reference = 0.41614683  # Exact value
        results = dict()
        for b in installed_simulator:
            sim = get_backend(target=b, n_shots=10 ** 5)
            results[b] = sim.get_expectation_value(op1, circuit_mixed)
            np.testing.assert_almost_equal(results[b], reference, decimal=2)

    def test_get_variance(self):
        """ Test variance for simple analytical circuit. """

        opx = 1.0 * QubitOperator("X0")
        opy = 1.0 * QubitOperator("Y0")
        opz = 1.0 * QubitOperator("Z0")

        # prepares sqrt(2/3)|0> + -i*sqrt(1/3)|1>
        circuit = Circuit([Gate("RX", 0, parameter=2*np.arcsin(np.sqrt(1/3)))])

        for shots in [None, 10**6]:
            if shots is None:
                precision = 8
            else:
                precision = 2
            sim = get_backend(target='cirq', n_shots=shots)

            # <X> = 0.0, <X^2> = 1.0, so Var(X) = <X^2> - <X>^2 = 1.0
            np.testing.assert_almost_equal(sim.get_variance(opx, circuit), 1.0, decimal=precision)

            # <Y> = -2*sqrt(2)/3, <Y^2> = 1.0, so Var(Y) = <Y^2> - <Y>^2 = 1/9
            np.testing.assert_almost_equal(sim.get_variance(opy, circuit), 1/9, decimal=precision)

            # <Z> = 1/3, <Z^2> = 1.0, so Var(Z) = <Z^2> - <Z>^2 = 8/9
            np.testing.assert_almost_equal(sim.get_variance(opz, circuit), 8/9, decimal=precision)

            # using linearity of variance, Var(<H>) = Var(<X>) + Var(<Y>) + Var(<Z>)
            sum_variance = sim.get_variance(opx + opy + opz, circuit)
            np.testing.assert_almost_equal(sum_variance, 1 + 1/9 + 8/9, decimal=precision)

    def test_get_variance_from_frequencies_oneterm(self):
        """ Test variance given frequencies for one term. """
        op = 1.0 * QubitOperator("Z0")
        for shots in [None, 10**6]:
            if shots is None:
                precision = 8
            else:
                precision = 2
            sim = get_backend(target='cirq', n_shots=shots)
            # <Z> = 1/3, <Z^2> = 1.0, so Var(Z) = <Z^2> - <Z>^2 = 8/9
            frequencies = {'1': 1/3, '0': 2/3}
            oneterm_variance = sim.get_variance_from_frequencies_oneterm(list(op.terms.keys())[0], frequencies)
            np.testing.assert_almost_equal(oneterm_variance, 8/9, decimal=precision)


class TestSimulateStatevector(unittest.TestCase):

    def test_simulate_statevector(self):
        """ Must return correct frequencies for simulation of different quantum circuits with statevector """
        for b in installed_sv_simulator:
            simulator = get_backend(target=b)
            for i, circuit in enumerate(circuits):
                frequencies, _ = simulator.simulate(circuit)
                assert_freq_dict_almost_equal(ref_freqs[i], frequencies, atol=1e-5)

    def test_simulate_mixed_state_desired_statevector(self):
        """ Test mid-circuit measurement (mixed-state simulation) for compatible/testable formats and backends.
        Mixed-state do not have a statevector representation, as they are a statistical mixture of several statevectors.
        Simulating individual shots is suitable.
        Some simulators are NOT good at this, by design
        """

        results = dict()
        results["qulacs"] = np.array([0. + 0.j, 0.87758256 + 0.j, 0. + 0.j, -0.47942554 + 0.j])
        results["qiskit"] = np.array([0. + 0.j, 0.87758256 + 0.j, 0. + 0.j, -0.47942554 + 0.j])
        results["cirq"] = np.array([0. + 0.j, 0. + 0.j, 0.87758256 + 0.j, -0.47942554 + 0.j])
        for b in installed_sv_simulator:
            sim = get_backend(target=b, n_shots=10 ** 3)
            _, sv = sim.simulate(circuit_mixed, desired_meas_result="0", return_statevector=True)
            np.testing.assert_array_almost_equal(sv, results[b])

    def test_simulate_nshots_from_statevector(self):
        """
            Test the generation of samples following the distribution given by the exact frequencies obtained
            with a statevector simulator. For n_shots high enough, the resulting distribution must approximate
            the exact one.
        """
        for b in installed_sv_simulator:
            simulator = get_backend(target=b, n_shots=10 ** 6)
            for i, circuit in enumerate(circuits):
                frequencies, _ = simulator.simulate(circuit)
                assert_freq_dict_almost_equal(ref_freqs[i], frequencies, atol=1e-2)

    def test_simulate_empty_circuit_from_statevector(self):
        """ Test the generation of frequencies using an initial_statevector and an empty_circuit """
        for b in installed_sv_simulator:
            simulator = get_backend(target=b)
            for i, circuit in enumerate(circuits):
                _, statevector = simulator.simulate(circuit, return_statevector=True)
                frequencies, _ = simulator.simulate(Circuit(n_qubits=circuit.width), initial_statevector=statevector)
                assert_freq_dict_almost_equal(ref_freqs[i], frequencies, atol=1e-5)

    def test_get_exp_value_from_statevector(self):
        """ Compute the expectation value from the statevector for each statevector backend """
        for b in installed_sv_simulator:
            simulator = get_backend(target=b)
            exp_values = np.zeros((len(circuits), len(ops)), dtype=float)
            for i, circuit in enumerate(circuits):
                for j, op in enumerate(ops):
                    exp_values[i][j] = simulator._get_expectation_value_from_statevector(op, circuit)
            np.testing.assert_almost_equal(exp_values, reference_exp_values, decimal=5)

    def test_get_exp_value_from_frequencies_using_initial_statevector(self):
        """ Test the method computing the expectation value from frequencies, with a given simulator
            by generating the statevector first and sampling using an empty state_prep_circuit
        """

        for b in installed_sv_simulator:
            simulator = get_backend(target=b)
            exp_values = np.zeros((len(circuits), len(ops)), dtype=float)
            for i, circuit in enumerate(circuits):
                _, statevector = simulator.simulate(circuit, return_statevector=True)
                for j, op in enumerate(ops):
                    exp_values[i][j] = simulator._get_expectation_value_from_frequencies(op,
                                                                                         Circuit(n_qubits=circuit.width),
                                                                                         initial_statevector=statevector)
            np.testing.assert_almost_equal(exp_values, reference_exp_values, decimal=5)

    def test_get_exp_value_from_statevector_h2(self):
        """ Get expectation value of large circuits and qubit Hamiltonians corresponding to molecules.
            Molecule: H2 sto-3g = [("H", (0., 0., 0.)), ("H", (0., 0., 0.741377))]
        """
        qubit_operator = load_operator("mol_H2_qubitham.data", data_directory=path_data, plain_text=True)

        with open(f"{path_data}/H2_UCCSD.qasm", "r") as circ_handle:
            openqasm_circ = circ_handle.read()

        abs_circ = translate_c(openqasm_circ, "tangelo", source="openqasm")
        expected = -1.1372704
        test_fail = False

        for b in installed_sv_simulator:
            sim = get_backend(target=b)
            tstart = time.time()
            energy = sim.get_expectation_value(qubit_operator, abs_circ)
            tstop = time.time()
            print(f"H2 get exp value with {b:10s} returned {energy:.7f} \t Elapsed: {tstop - tstart:.3f} s.")

            try:
                self.assertAlmostEqual(energy, expected, delta=1e-5)
            except AssertionError:
                test_fail = True
                print(f"{self._testMethodName} : Assertion failed {b} (result = {energy:.7f}, expected = {expected})")
        if test_fail:
            assert False

    def test_get_exp_value_from_initial_statevector_h2(self):
        """ Get expectation value of large circuits and qubit Hamiltonians corresponding to molecules.
            Molecule: H2 sto-3g = [("H", (0., 0., 0.)), ("H", (0., 0., 0.741377))]
            Generate statevector first and then get_expectation value from statevector and empty circuit.
        """
        qubit_operator = load_operator("mol_H2_qubitham.data", data_directory=path_data, plain_text=True)

        with open(f"{path_data}/H2_UCCSD.qasm", "r") as circ_handle:
            openqasm_circ = circ_handle.read()

        abs_circ = translate_c(openqasm_circ, "tangelo", source="openqasm")
        expected = -1.1372704
        test_fail = False

        for b in installed_sv_simulator:
            sim = get_backend(target=b)
            tstart = time.time()
            _, statevector = sim.simulate(abs_circ, return_statevector=True)
            energy = sim.get_expectation_value(qubit_operator, Circuit(n_qubits=abs_circ.width),
                                               initial_statevector=statevector)
            tstop = time.time()
            print(f"H2 get exp value with {b:10s} returned {energy:.7f} \t Elapsed: {tstop - tstart:.3f} s.")

            try:
                self.assertAlmostEqual(energy, expected, delta=1e-5)
            except AssertionError:
                test_fail = True
                print(f"{self._testMethodName} : Assertion failed {b} (result = {energy:.7f}, expected = {expected})")
        if test_fail:
            assert False

    def test_get_exp_value_from_statevector_h4(self):
        """ Get expectation value of large circuits and qubit Hamiltonians corresponding to molecules.
            Molecule: H4 sto-3g
            H4 = [['H', [0.7071067811865476,   0.0,                 0.0]],
                  ['H', [0.0,                  0.7071067811865476,  0.0]],
                  ['H', [-1.0071067811865476,  0.0,                 0.0]],
                  ['H', [0.0,                 -1.0071067811865476,  0.0]]]
        """
        qubit_operator = load_operator("mol_H4_qubitham.data", data_directory=path_data, plain_text=True)

        with open(f"{path_data}/H4_UCCSD.qasm", "r") as circ_handle:
            openqasm_circ = circ_handle.read()

        abs_circ = translate_c(openqasm_circ, "tangelo", source="openqasm")
        expected = -1.9778374
        test_fail = False

        for b in installed_sv_simulator:
            sim = get_backend(target=b)
            tstart = time.time()
            energy = sim.get_expectation_value(qubit_operator, abs_circ)
            tstop = time.time()
            print(f"H4 get exp value with {b:10s} returned {energy:.7f} \t Elapsed: {tstop - tstart:.3f} s.")

            try:
                self.assertAlmostEqual(energy, expected, delta=1e-5)
            except AssertionError:
                test_fail = True
                print(f"{self._testMethodName} : Assertion failed {b} (result = {energy:.7f}, expected = {expected})")
        if test_fail:
            assert False

    @unittest.skipIf("qulacs" not in installed_backends, "Test Skipped: Backend not available \n")
    def test_get_exp_value_from_statevector_with_shots_h2(self):
        """ Get expectation value of large circuits and qubit Hamiltonians corresponding to molecules.
            Molecule: H2 sto-3g = [("H", (0., 0., 0.)), ("H", (0., 0., 0.741377))]
            The result is computed using samples ("shots") drawn form a statevector simulator here. This is the kind
            of results we could expect from a noiseless QPU.
        """
        qubit_operator = load_operator("mol_H2_qubitham.data", data_directory=path_data, plain_text=True)

        with open(f"{path_data}/H2_UCCSD.qasm", "r") as circ_handle:
            openqasm_circ = circ_handle.read()
        abs_circ = translate_c(openqasm_circ, "tangelo", source="openqasm")

        simulator = get_backend(target="qulacs", n_shots=10 ** 6)
        expected = -1.1372704

        energy = simulator.get_expectation_value(qubit_operator, abs_circ)
        self.assertAlmostEqual(energy, expected, delta=1e-3)

    def test_get_exp_value_mixed_state_desired_measurement_with_shots(self):
        """ Get expectation value of mixed state post-selecting on desired measurement"""
        qubit_operator = QubitOperator("X0 X1") + QubitOperator("Y0 Y1") + QubitOperator("Z0 Z1")

        ham = get_sparse_operator(qubit_operator).toarray()
        exact_sv = np.array([0.+0.j, 0.+0.j, 0.87758256+0.j, -0.47942554+0.j])
        exact_exp = np.vdot(exact_sv, ham @ exact_sv)

        simulator = get_backend(n_shots=10**4)
        sim_exp = simulator.get_expectation_value(qubit_operator, circuit_mixed, desired_meas_result="0")
        self.assertAlmostEqual(exact_exp, sim_exp, delta=1.e-1)

    def test_get_exp_value_empty_circuit(self):
        """ If the circuit is empty and we have a non-zero number of qubits, frequencies just only show all-|0> state
        observed and compute the expectation value using these frequencies """

        empty_circuit = Circuit([], n_qubits=2)
        identity_circuit = Circuit([Gate('X', 0), Gate('X', 1)] * 2)

        for b in installed_sv_simulator:
            simulator = get_backend(target=b)
            for op in [op1, op2]:
                exp_value_empty = simulator.get_expectation_value(op, empty_circuit)
                exp_value_identity = simulator.get_expectation_value(op, identity_circuit)
                np.testing.assert_almost_equal(exp_value_empty, exp_value_identity, decimal=8)

    def test_get_exp_value_complex(self):
        """ Get expectation value of qubit operator with complex coefficients """

        for b in installed_sv_simulator:
            simulator = get_backend(target=b)

            # Return complex expectation value corresponding to linear combinations of real and imaginary parts
            op_c = op1 + 1.0j * op2
            exp_c = simulator.get_expectation_value(op_c, circuit3)
            exp_r1 = simulator.get_expectation_value(op1, circuit3)
            exp_r2 = simulator.get_expectation_value(op2, circuit3)
            self.assertAlmostEqual(exp_c.real, exp_r1, delta=1.e-12)
            self.assertAlmostEqual(exp_c.imag, exp_r2, delta=1.e-12)

            # Edge case: all coefficients are complex but with imaginary part null: exp value must return a float
            op_c = op1 + 0.j * op1
            exp_c = simulator.get_expectation_value(op_c, circuit3)
            assert (type(exp_c) in {float, np.float64} and exp_c == exp_r1)

    def test_get_exp_value_from_frequencies(self):
        """ Test the method computing the expectation value from frequencies, with a given simulator """

        for b in installed_sv_simulator:
            simulator = get_backend(target=b)
            exp_values = np.zeros((len(circuits), len(ops)), dtype=float)
            for i, circuit in enumerate(circuits):
                for j, op in enumerate(ops):
                    exp_values[i][j] = simulator._get_expectation_value_from_frequencies(op, circuit)
            np.testing.assert_almost_equal(exp_values, reference_exp_values, decimal=5)


class TestSimulateMisc(unittest.TestCase):

    @unittest.skipIf("qdk" not in installed_backends, "Test Skipped: Backend not available \n")
    def test_n_shots_needed(self):
        """
            Raise an error if user chooses a target backend that does not provide access to a statevector and
            also does not provide a number of shots for the simulation.
        """
        self.assertRaises(ValueError, get_backend, target="qdk")

    @unittest.skipIf("qdk" not in installed_backends, "Test Skipped: Backend not available \n")
    def test_simulate_qdk(self):
        """
            Must return correct frequencies for simulation of different quantum circuits.
            The accuracy is correlated to the number of shots taken in the simulation.
            Backend: qdk.
        """
        simulator = get_backend(target="qdk", n_shots=10 ** 4)
        for i, circuit in enumerate(circuits):
            frequencies, _ = simulator.simulate(circuit)
            assert_freq_dict_almost_equal(ref_freqs[i], frequencies, atol=1e-1)

    @unittest.skipIf("qdk" not in installed_backends, "Test Skipped: Backend not available \n")
    def test_get_exp_value_from_frequencies_qdk(self):
        """ Test specific to QDK to ensure results are not impacted by code specific to frequency computation
            as well as the recompilation of the Q# file used in successive simulations """

        simulator = get_backend(target="qdk", n_shots=10 ** 4)
        exp_values = np.zeros((len(ops)), dtype=float)
        for j, op in enumerate(ops):
            exp_values[j] = simulator.get_expectation_value(op, circuit3)
        np.testing.assert_almost_equal(exp_values, reference_exp_values[2], decimal=1)

    def test_get_exp_value_from_frequencies_oneterm(self):
        """ Test static method computing the expectation value of one term, when the results of a simulation
         are being provided as input. """

        term, coef = ((0, 'Z'),), 1.0  # Data as presented in Openfermion's QubitOperator.terms attribute
        exp_value = coef * get_expectation_value_from_frequencies_oneterm(term, ref_freqs[2])
        np.testing.assert_almost_equal(exp_value, -0.41614684, decimal=5)

    def test_invalid_target(self):
        """ Ensure an error is returned if the target simulator is not supported."""
        self.assertRaises(ValueError, get_backend, 'banana')

    def test_user_provided_simulator(self):
        """Test user defined target simulator that disregards the circuit gates and only returns zero state or one state"""

        class TrueFalseSimulator(Backend):
            def __init__(self, n_shots=None, noise_model=None, return_zeros=True):
                """Instantiate simulator object that always returns all zeros or all ones ignoring circuit operations."""
                super().__init__(n_shots=n_shots, noise_model=noise_model)
                self.return_zeros = return_zeros

<<<<<<< HEAD
            def simulate_circuit(self, source_circuit: Circuit, return_statevector=False, initial_statevector=None,
                                 desired_meas_result=None, save_mid_circuit_meas=False):
=======
            def simulate_circuit(self, source_circuit: Circuit, return_statevector=False, initial_statevector=None, save_mid_circuit_meas=False):
>>>>>>> 9b9b201f
                """Perform state preparation corresponding self.return_zeros."""

                statevector = np.zeros(2**source_circuit.width, dtype=complex)
                if self.return_zeros:
                    statevector[0] = 1.
                else:
                    statevector[-1] = 1.

                frequencies = self._statevector_to_frequencies(statevector)

                return (frequencies, np.array(statevector)) if return_statevector else (frequencies, None)

            @staticmethod
            def backend_info():
                return {"statevector_available": True, "statevector_order": "msq_first", "noisy_simulation": False}

        sim = get_backend(TrueFalseSimulator, n_shots=1, noise_model=None, return_zeros=True)
        f, sv = sim.simulate(circuit1, return_statevector=True)
        assert_freq_dict_almost_equal(f, {"00": 1}, 1.e-7)
        np.testing.assert_almost_equal(np.array([1., 0., 0., 0.]), sv)
        self.assertAlmostEqual(sim.get_expectation_value(QubitOperator("Z0", 1.), circuit1), 1.)

        sim = get_backend(TrueFalseSimulator, n_shots=1, noise_model=None, return_zeros=False)
        f, sv = sim.simulate(circuit1, return_statevector=True)
        assert_freq_dict_almost_equal(f, {"11": 1}, 1.e-7)
        np.testing.assert_almost_equal(np.array([0., 0., 0., 1.]), sv)
        self.assertAlmostEqual(sim.get_expectation_value(QubitOperator("Z0", 1.), circuit1), -1.)


if __name__ == "__main__":
    unittest.main()<|MERGE_RESOLUTION|>--- conflicted
+++ resolved
@@ -128,15 +128,8 @@
             assert_freq_dict_almost_equal(results[b], reference_mixed, 1e-2)
 
     def test_simulate_mixed_state_save_measures(self):
-<<<<<<< HEAD
-        """ Test mid-circuit measurement (mixed-state simulation) for compatible/testable formats and backends.
-        Mixed-state do not have a statevector representation, as they are a statistical mixture of several statevectors.
-        Simulating individual shots is suitable.
-        Some simulators are NOT good at this, by design
-=======
         """ Test mid-circuit measurement (mixed-state simulation) for all installed backends.
         Mixed-states do not have a statevector representation, as they are a statistical mixture of several quantum states.
->>>>>>> 9b9b201f
         """
         results = dict()
         for b in installed_simulator:
@@ -146,7 +139,6 @@
             assert_freq_dict_almost_equal(sim.all_frequencies, reference_all, 8e-2)
             assert_freq_dict_almost_equal(sim.mid_circuit_meas_freqs, reference_mid, 8e-2)
 
-<<<<<<< HEAD
     def test_simulate_mixed_state_desired_state(self):
         """ Test mid-circuit measurement (mixed-state simulation) for compatible/testable formats and backends.
         Mixed-state do not have a statevector representation, as they are a statistical mixture of several statevectors.
@@ -161,8 +153,6 @@
             results[b], _ = sim.simulate(circuit_mixed, desired_meas_result="0")
             assert_freq_dict_almost_equal(results[b], exact, 8.e-2)
 
-=======
->>>>>>> 9b9b201f
     def test_get_exp_value_mixed_state(self):
         """ Test expectation value for mixed-state simulation. Computation done by drawing individual shots.
         Some simulators are NOT good at this, by design (ProjectQ). """
@@ -513,12 +503,8 @@
                 super().__init__(n_shots=n_shots, noise_model=noise_model)
                 self.return_zeros = return_zeros
 
-<<<<<<< HEAD
             def simulate_circuit(self, source_circuit: Circuit, return_statevector=False, initial_statevector=None,
                                  desired_meas_result=None, save_mid_circuit_meas=False):
-=======
-            def simulate_circuit(self, source_circuit: Circuit, return_statevector=False, initial_statevector=None, save_mid_circuit_meas=False):
->>>>>>> 9b9b201f
                 """Perform state preparation corresponding self.return_zeros."""
 
                 statevector = np.zeros(2**source_circuit.width, dtype=complex)
