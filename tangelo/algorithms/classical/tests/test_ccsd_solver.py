# Copyright 2023 Good Chemistry Company.
#
# Licensed under the Apache License, Version 2.0 (the "License");
# you may not use this file except in compliance with the License.
# You may obtain a copy of the License at
#
#   http://www.apache.org/licenses/LICENSE-2.0
#
# Unless required by applicable law or agreed to in writing, software
# distributed under the License is distributed on an "AS IS" BASIS,
# WITHOUT WARRANTIES OR CONDITIONS OF ANY KIND, either express or implied.
# See the License for the specific language governing permissions and
# limitations under the License.

import unittest

from tangelo import SecondQuantizedMolecule
from tangelo.algorithms.classical.ccsd_solver import CCSDSolver, default_ccsd_solver
from tangelo.molecule_library import mol_H2_321g, mol_Be_321g, mol_H4_sto3g_uhf_a1_frozen, xyz_H4


class CCSDSolverTest(unittest.TestCase):

    def test_ccsd_h2(self):
        """Test CCSDSolver against result from reference implementation."""

        solver = CCSDSolver(mol_H2_321g)
        energy = solver.simulate()

<<<<<<< HEAD
        self.assertAlmostEqual(energy, -1.1478300596229851, places=5)
=======
        self.assertAlmostEqual(energy, -1.1478300, places=5)
>>>>>>> 960f5630

    @unittest.skipIf("pyscf" != default_ccsd_solver, "Test Skipped: Only functions for pyscf \n")
    def test_ccsd_h4_uhf_a1_frozen(self):
        """Test CCSDSolver against result from reference implementation for single alpha frozen orbital and rdms returned."""

        solver = CCSDSolver(mol_H4_sto3g_uhf_a1_frozen)
        energy = solver.simulate()

        self.assertAlmostEqual(energy, -1.95831052, places=6)

        one_rdms, two_rdms = solver.get_rdm()

        self.assertAlmostEqual(mol_H4_sto3g_uhf_a1_frozen.energy_from_rdms(one_rdms, two_rdms), -1.95831052, places=6)

    def test_ccsd_h4_uhf_different_alpha_beta_frozen(self):
        """Test energy for case when different but equal number of alpha/beta orbitals are frozen."""

        mol = SecondQuantizedMolecule(xyz_H4, q=0, spin=0, basis="3-21g", frozen_orbitals=[[2, 3, 4, 5], [2, 3, 6, 5]], symmetry=False, uhf=True)
        solver = CCSDSolver(mol)
        energy = solver.simulate()

        self.assertAlmostEqual(energy, -2.0409800, places=5)

    def test_ccsd_be(self):
        """Test CCSDSolver against result from reference implementation."""

        solver = CCSDSolver(mol_Be_321g)
        energy = solver.simulate()

<<<<<<< HEAD
        self.assertAlmostEqual(energy, -14.531416589890926, places=4)
=======
        self.assertAlmostEqual(energy, -14.531416, places=5)
>>>>>>> 960f5630

    def test_ccsd_be_frozen_core(self):
        """ Test CCSDSolver against result from reference implementation, with
        no mean-field provided as input. Frozen core is considered.
        """

        mol_Be_321g_freeze1 = mol_Be_321g.freeze_mos(1, inplace=False)

        solver = CCSDSolver(mol_Be_321g_freeze1)
        energy = solver.simulate()

<<<<<<< HEAD
        self.assertAlmostEqual(energy, -14.530687987160581, places=5)
=======
        self.assertAlmostEqual(energy, -14.5306879, places=5)
>>>>>>> 960f5630

    def test_ccsd_be_as_two_levels(self):
        """ Test CCSDSolver against result from reference implementation, with
        no mean-field provided as input. This atom is reduced to an HOMO-LUMO
        problem.
        """

        mol_Be_321g_freeze_list = mol_Be_321g.freeze_mos([0, 3, 4, 5, 6, 7, 8], inplace=False)

        solver = CCSDSolver(mol_Be_321g_freeze_list)
        energy = solver.simulate()

<<<<<<< HEAD
        self.assertAlmostEqual(energy, -14.498104489160106, places=4)
=======
        self.assertAlmostEqual(energy, -14.498104, places=5)
>>>>>>> 960f5630

    def test_ccsd_get_rdm_without_simulate(self):
        """Test that the runtime error is raised when user calls get RDM without
        first running a simulation.
        """

        solver = CCSDSolver(mol_H2_321g)
        self.assertRaises(RuntimeError, solver.get_rdm)


if __name__ == "__main__":
    unittest.main()<|MERGE_RESOLUTION|>--- conflicted
+++ resolved
@@ -27,11 +27,7 @@
         solver = CCSDSolver(mol_H2_321g)
         energy = solver.simulate()
 
-<<<<<<< HEAD
-        self.assertAlmostEqual(energy, -1.1478300596229851, places=5)
-=======
         self.assertAlmostEqual(energy, -1.1478300, places=5)
->>>>>>> 960f5630
 
     @unittest.skipIf("pyscf" != default_ccsd_solver, "Test Skipped: Only functions for pyscf \n")
     def test_ccsd_h4_uhf_a1_frozen(self):
@@ -61,11 +57,7 @@
         solver = CCSDSolver(mol_Be_321g)
         energy = solver.simulate()
 
-<<<<<<< HEAD
-        self.assertAlmostEqual(energy, -14.531416589890926, places=4)
-=======
         self.assertAlmostEqual(energy, -14.531416, places=5)
->>>>>>> 960f5630
 
     def test_ccsd_be_frozen_core(self):
         """ Test CCSDSolver against result from reference implementation, with
@@ -77,11 +69,7 @@
         solver = CCSDSolver(mol_Be_321g_freeze1)
         energy = solver.simulate()
 
-<<<<<<< HEAD
-        self.assertAlmostEqual(energy, -14.530687987160581, places=5)
-=======
         self.assertAlmostEqual(energy, -14.5306879, places=5)
->>>>>>> 960f5630
 
     def test_ccsd_be_as_two_levels(self):
         """ Test CCSDSolver against result from reference implementation, with
@@ -94,11 +82,7 @@
         solver = CCSDSolver(mol_Be_321g_freeze_list)
         energy = solver.simulate()
 
-<<<<<<< HEAD
-        self.assertAlmostEqual(energy, -14.498104489160106, places=4)
-=======
         self.assertAlmostEqual(energy, -14.498104, places=5)
->>>>>>> 960f5630
 
     def test_ccsd_get_rdm_without_simulate(self):
         """Test that the runtime error is raised when user calls get RDM without
