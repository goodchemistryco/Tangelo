--- conflicted
+++ resolved
@@ -15,17 +15,10 @@
 """Class performing electronic structure calculation employing the CCSD method.
 """
 
-import numpy as np
-
 from pyscf import cc, lib
-<<<<<<< HEAD
-import pyscf.cc.ccsd_rdm as ccsd_rdm
-import pyscf.cc.uccsd_rdm as uccsd_rdm
-=======
 from pyscf.cc.ccsd_rdm import _make_rdm1, _make_rdm2, _gamma1_intermediates, _gamma2_outcore
 from pyscf.cc.uccsd_rdm import (_make_rdm1 as _umake_rdm1, _make_rdm2 as _umake_rdm2,
                                 _gamma1_intermediates as _ugamma1_intermediates, _gamma2_outcore as _ugamma2_outcore)
->>>>>>> f4d46ad0
 
 from tangelo.algorithms.electronic_structure_solver import ElectronicStructureSolver
 
@@ -90,25 +83,6 @@
         t2 = self.cc_fragment.t2
         l1, l2 = self.cc_fragment.solve_lambda(t1, t2)
 
-<<<<<<< HEAD
-        f = lib.H5TmpFile()
-
-        if self.spin == 0:
-            d1 = ccsd_rdm._gamma1_intermediates(self.cc_fragment, t1, t2, l1, l2)
-            d2 = ccsd_rdm._gamma2_outcore(self.cc_fragment, t1, t2, l1, l2, f, False)
-
-            one_rdm = ccsd_rdm._make_rdm1(self.cc_fragment, d1, with_frozen=False)
-            two_rdm = ccsd_rdm._make_rdm2(self.cc_fragment, d1, d2, with_dm1=True, with_frozen=False)
-        else:
-            d1 = uccsd_rdm._gamma1_intermediates(self.cc_fragment, t1, t2, l1, l2)
-            d2 = uccsd_rdm._gamma2_outcore(self.cc_fragment, t1, t2, l1, l2, f, False)
-
-            one_rdm = uccsd_rdm._make_rdm1(self.cc_fragment, d1, with_frozen=False)
-            two_rdm = uccsd_rdm._make_rdm2(self.cc_fragment, d1, d2, with_dm1=True, with_frozen=False)
-
-            one_rdm = np.sum(one_rdm, axis=0)
-            two_rdm = np.sum((two_rdm[0], 2*two_rdm[1], two_rdm[2]), axis=0)
-=======
         d1 = _gamma1_intermediates(self.cc_fragment, t1, t2, l1, l2) if not self.uhf else _ugamma1_intermediates(self.cc_fragment, t1, t2, l1, l2)
         f = lib.H5TmpFile()
         d2 = _gamma2_outcore(self.cc_fragment, t1, t2, l1, l2, f, False) if not self.uhf else _ugamma2_outcore(self.cc_fragment, t1, t2, l1, l2, f, False)
@@ -116,6 +90,5 @@
         one_rdm = _make_rdm1(self.cc_fragment, d1, with_frozen=False) if not self.uhf else _umake_rdm1(self.cc_fragment, d1, with_frozen=False)
         two_rdm = (_make_rdm2(self.cc_fragment, d1, d2, with_dm1=True, with_frozen=False) if not self.uhf
                    else _umake_rdm2(self.cc_fragment, d1, d2, with_dm1=True, with_frozen=False))
->>>>>>> f4d46ad0
 
         return one_rdm, two_rdm