# Copyright 2023 Good Chemistry Company.
#
# Licensed under the Apache License, Version 2.0 (the "License");
# you may not use this file except in compliance with the License.
# You may obtain a copy of the License at
#
#   http://www.apache.org/licenses/LICENSE-2.0
#
# Unless required by applicable law or agreed to in writing, software
# distributed under the License is distributed on an "AS IS" BASIS,
# WITHOUT WARRANTIES OR CONDITIONS OF ANY KIND, either express or implied.
# See the License for the specific language governing permissions and
# limitations under the License.

"""Class performing electronic structure calculation employing the CCSD method.
"""

from typing import Union, Type

import numpy as np
from sympy.combinatorics.permutations import Permutation

from tangelo.toolboxes.molecular_computation.molecule import SecondQuantizedMolecule
from tangelo.toolboxes.molecular_computation import IntegralSolverPsi4, IntegralSolverPySCF
from tangelo.algorithms.electronic_structure_solver import ElectronicStructureSolver
from tangelo.helpers.utils import installed_chem_backends, is_package_installed

if 'pyscf' in installed_chem_backends:
    default_ccsd_solver = 'pyscf'
elif 'psi4' in installed_chem_backends:
    default_ccsd_solver = 'psi4'
else:
    default_ccsd_solver = None


class CCSDSolverPySCF(ElectronicStructureSolver):
    """Uses the CCSD method to solve the electronic structure problem, through
    pyscf.

    Args:
        molecule (SecondQuantizedMolecule): The molecule to simulate.

    Attributes:
        cc_fragment (pyscf.cc.CCSD): The coupled-cluster object.
        mean_field (pyscf.scf.RHF): The mean field of the molecule.
        frozen (list or int): Frozen molecular orbitals.
    """

    def __init__(self, molecule):
        if not is_package_installed("pyscf"):
            raise ModuleNotFoundError(f"Using {self.__class__.__name__} requires the installation of the pyscf package")
        from pyscf import cc

        self.cc = cc
        self.cc_fragment = None

        self.spin = molecule.spin

        self.mean_field = molecule.mean_field
        self.frozen = molecule.frozen_mos
        self.uhf = molecule.uhf

    def simulate(self):
        """Perform the simulation (energy calculation) for the molecule.

        Returns:
            float: CCSD energy.
        """
        # Execute CCSD calculation
        self.cc_fragment = self.cc.CCSD(self.mean_field, frozen=self.frozen)
        self.cc_fragment.verbose = 0
        self.cc_fragment.conv_tol = 1e-9
        self.cc_fragment.conv_tol_normt = 1e-7

        correlation_energy, _, _ = self.cc_fragment.ccsd()
        total_energy = self.mean_field.e_tot + correlation_energy

        return total_energy

    def get_rdm(self):
        """Calculate the 1- and 2-particle reduced density matrices. The CCSD
        lambda equation will be solved for calculating the RDMs.

        Returns:
            numpy.array: One-particle RDM.
            numpy.array: Two-particle RDM.

        Raises:
            RuntimeError: If no simulation has been run.
        """
        from pyscf import lib
        from pyscf.cc.ccsd_rdm import _make_rdm1, _make_rdm2, _gamma1_intermediates, _gamma2_outcore
        from pyscf.cc.uccsd_rdm import (_make_rdm1 as _umake_rdm1, _make_rdm2 as _umake_rdm2,
                                        _gamma1_intermediates as _ugamma1_intermediates, _gamma2_outcore as _ugamma2_outcore)

        # Check if CCSD calculation is performed
        if self.cc_fragment is None:
            raise RuntimeError("CCSDSolver: Cannot retrieve RDM. Please run the 'simulate' method first")

        # Solve the lambda equation and obtain the reduced density matrix from CC calculation
        t1 = self.cc_fragment.t1
        t2 = self.cc_fragment.t2
        l1, l2 = self.cc_fragment.solve_lambda(t1, t2)

        if self.spin == 0 and not self.uhf:
            d1 = _gamma1_intermediates(self.cc_fragment, t1, t2, l1, l2)
            f = lib.H5TmpFile()
            d2 = _gamma2_outcore(self.cc_fragment, t1, t2, l1, l2, f, False)

            one_rdm = _make_rdm1(self.cc_fragment, d1, with_frozen=False)
            two_rdm = _make_rdm2(self.cc_fragment, d1, d2, with_dm1=True, with_frozen=False)
        else:
            d1 = _ugamma1_intermediates(self.cc_fragment, t1, t2, l1, l2)
            f = lib.H5TmpFile()
            d2 = _ugamma2_outcore(self.cc_fragment, t1, t2, l1, l2, f, False)

            one_rdm = _umake_rdm1(self.cc_fragment, d1, with_frozen=False)
            two_rdm = _umake_rdm2(self.cc_fragment, d1, d2, with_dm1=True, with_frozen=False)

            if not self.uhf:
                one_rdm = np.sum(one_rdm, axis=0)
                two_rdm = np.sum((two_rdm[0], 2*two_rdm[1], two_rdm[2]), axis=0)

        return one_rdm, two_rdm


class CCSDSolverPsi4(ElectronicStructureSolver):
    """ Uses the CCSD method to solve the electronic structure problem,
    through Psi4.

    Args:
        molecule (SecondQuantizedMolecule): The molecule to simulate.

    Attributes:
        ccwfn (psi4.core.CCWavefunction): The CCSD wavefunction (float64).
        backend (psi4): The psi4 module
        molecule (SecondQuantizedMolecule): The molecule with symmetry=False
    """

    def __init__(self, molecule: SecondQuantizedMolecule):
        if not is_package_installed("psi4"):
            raise ModuleNotFoundError(f"Using {self.__class__.__name__} requires the installation of the Psi4 package")

        import psi4
        self.backend = psi4
        self.backend.core.clean_options()
        self.backend.core.clean()
        self.backend.core.clean_variables()
        self.ccwfn = None

<<<<<<< HEAD
        n_frozen_vir = len(molecule.frozen_virtual)
        n_frozen_occ = len(molecule.frozen_occupied)
        if not molecule.uhf:
            ref = 'rhf' if molecule.spin == 0 else 'rohf'
        else:
            ref = 'uhf'
        intsolve = IntegralSolverPsi4()
        self.backend.set_options({'basis': molecule.basis, 'frozen_docc': [n_frozen_occ], 'frozen_uocc': [n_frozen_vir],
                                  'reference': ref})
=======
        self.n_frozen_vir = len(molecule.frozen_virtual) if not molecule.uhf else len(molecule.frozen_virtual[0])
        self.n_frozen_occ = len(molecule.frozen_occupied) if not molecule.uhf else len(molecule.frozen_occupied[0])
        if not molecule.uhf:
            self.ref = 'rhf' if molecule.spin == 0 else 'rohf'
        else:
            self.ref = 'uhf'
            self.n_frozen_vir_b = len(molecule.frozen_virtual[1])
            self.n_frozen_occ_b = len(molecule.frozen_occupied[1])
            if (self.n_frozen_vir != self.n_frozen_vir_b) or (self.n_frozen_occ != self.n_frozen_occ_b):
                raise ValueError(f"Tangelo does not support unequal number of alpha v. beta frozen or virtual orbitals"
                                 f"with a UHF reference in {self.__class__.__name__}")

        # Frozen orbitals must be declared before calling compute_mean_field to be saved in ref_wfn for Psi4 ccsd.
        intsolve = IntegralSolverPsi4()
        self.backend.set_options({'basis': molecule.basis, 'frozen_docc': [self.n_frozen_occ], 'frozen_uocc': [self.n_frozen_vir],
                                  'reference': self.ref})
>>>>>>> 05b750ff
        self.molecule = SecondQuantizedMolecule(xyz=molecule.xyz, q=molecule.q, spin=molecule.spin,
                                                solver=intsolve,
                                                basis=molecule.basis,
                                                ecp=molecule.ecp,
                                                symmetry=False,
                                                uhf=molecule.uhf,
                                                frozen_orbitals=molecule.frozen_orbitals)
        self.basis = molecule.basis

    def simulate(self):
        """Perform the simulation (energy calculation) for the molecule.

        Returns:
<<<<<<< HEAD
            float: Total FCI energy.
        """
        n_frozen_vir = len(self.molecule.frozen_virtual)
        n_frozen_occ = len(self.molecule.frozen_occupied)
        if not self.molecule.uhf:
            ref = 'rhf' if self.molecule.spin == 0 else 'rohf'
        else:
            ref = 'uhf'
        self.backend.set_options({'basis': self.basis, 'frozen_docc': [n_frozen_occ], 'frozen_uocc': [n_frozen_vir],
                                  'qc_module': 'ccenergy', 'reference': ref})

        # Copy reference wavefunction and swap orbitals to obtain correct active space if necessary
        wfn = self.backend.core.Wavefunction(self.molecule.solver.mol_nosym, self.molecule.solver.wfn.basisset())
        wfn.deep_copy(self.molecule.solver.wfn)
        if n_frozen_occ or n_frozen_vir:
            mo_order = self.molecule.frozen_occupied + self.molecule.active_occupied + self.molecule.active_virtual + self.molecule.frozen_virtual
            # Obtain swap operations that will take the unordered list back to ordered with the correct active space in the middle.
            swap_ops = Permutation(mo_order).transpositions()
            for swap_op in swap_ops:
                wfn.Ca().rotate_columns(0, swap_op[0], swap_op[1], np.deg2rad(90))

=======
            float: Total CCSD energy.
        """
        # Copy reference wavefunction and swap orbitals to obtain correct active space if necessary
        wfn = self.backend.core.Wavefunction(self.molecule.solver.mol_nosym, self.molecule.solver.wfn.basisset())
        wfn.deep_copy(self.molecule.solver.wfn)
        if self.n_frozen_occ or self.n_frozen_vir:
            if not self.molecule.uhf:
                mo_order = self.molecule.frozen_occupied + self.molecule.active_occupied + self.molecule.active_virtual + self.molecule.frozen_virtual
                # Obtain swap operations that will take the unordered list back to ordered with the correct active space in the middle.
                swap_ops = Permutation(mo_order).transpositions()
                for swap_op in swap_ops:
                    wfn.Ca().rotate_columns(0, swap_op[0], swap_op[1], np.deg2rad(90))
            else:
                # Obtain swap operations that will take the unordered list back to ordered with the correct active space in the middle.
                mo_order = (self.molecule.frozen_occupied[0] + self.molecule.active_occupied[0]
                            + self.molecule.active_virtual[0] + self.molecule.frozen_virtual[0])
                swap_ops = Permutation(mo_order).transpositions()
                for swap_op in swap_ops:
                    wfn.Ca().rotate_columns(0, swap_op[0], swap_op[1], np.deg2rad(90))
                # Repeat for Beta orbitals
                mo_order_b = (self.molecule.frozen_occupied[1] + self.molecule.active_occupied[1]
                              + self.molecule.active_virtual[1] + self.molecule.frozen_virtual[1])
                swap_ops = Permutation(mo_order_b).transpositions()
                for swap_op in swap_ops:
                    wfn.Cb().rotate_columns(0, swap_op[0], swap_op[1], np.deg2rad(90))

        self.backend.set_options({'basis': self.basis, 'frozen_docc': [self.n_frozen_occ], 'frozen_uocc': [self.n_frozen_vir],
                                  'qc_module': 'ccenergy', 'reference': self.ref})
>>>>>>> 05b750ff
        energy, self.ccwfn = self.backend.energy('ccsd', molecule=self.molecule.solver.mol,
                                                 basis=self.basis, return_wfn=True, ref_wfn=wfn)
        return energy

    def get_rdm(self):
        """Psi4 does not support retrieving rdms for CCSD"""
<<<<<<< HEAD
        raise RuntimeError("CCSDSolverPsi4 does not support calculated RDMs")


ccsd_solver_dict = {"pyscf": CCSDSolverPySCF, 'psi4': CCSDSolverPsi4}
=======
        raise RuntimeError("CCSDSolverPsi4 does not support returning RDMs")


ccsd_solver_dict = {'pyscf': CCSDSolverPySCF, 'psi4': CCSDSolverPsi4}
>>>>>>> 05b750ff


def get_ccsd_solver(molecule: SecondQuantizedMolecule, solver: Union[None, str, Type[ElectronicStructureSolver]] = default_ccsd_solver, **solver_kwargs):
    """Return requested target CCSDSolverName object.

    Args:
        molecule (SecondQuantizedMolecule) : Molecule
        solver (string or Type[ElectronicStructureSolver] or None): Supported string identifiers can be found in
<<<<<<< HEAD
            fci_solver_dict (from tangelo.algorithms.classical.fci_solver). Can also provide a user-defined backend (child to ElectronicStructureSolver class)
=======
            ccsd_solver_dict (from tangelo.algorithms.classical.ccsd_solver). Can also provide a user-defined backend (child to ElectronicStructureSolver class)
>>>>>>> 05b750ff
        solver_kwargs: Other arguments that could be passed to a target. Examples are solver type (e.g. lambdacc, fnocc), Convergence options etc.
     """

    if solver is None:
        if isinstance(molecule.solver, IntegralSolverPySCF):
            solver = CCSDSolverPySCF
        elif isinstance(molecule.solver, IntegralSolverPsi4):
            solver = CCSDSolverPsi4
        elif default_ccsd_solver is not None:
            solver = default_ccsd_solver
        else:
<<<<<<< HEAD
            raise ModuleNotFoundError(f"One of the backends for {list(ccsd_solver_dict.keys())} needs to be installed to use FCISolver"
=======
            raise ModuleNotFoundError(f"One of the backends for {list(ccsd_solver_dict.keys())} needs to be installed to use a CCSDSolver"
>>>>>>> 05b750ff
                                      "without providing a user-defined implementation.")

    # If target is a string use target_dict to return built-in backend
    elif isinstance(solver, str):
        try:
            solver = ccsd_solver_dict[solver.lower()]
        except KeyError:
            raise ValueError(f"Error: backend {solver} not supported. Available built-in options: {list(ccsd_solver_dict.keys())}")
    elif not issubclass(solver, ElectronicStructureSolver):
        raise TypeError(f"Target must be a str or a subclass of ElectronicStructureSolver but received class {type(solver).__name__}")

    return solver(molecule, **solver_kwargs)


class CCSDSolver(ElectronicStructureSolver):
    """Uses the Full CI method to solve the electronic structure problem.

    Args:
        molecule (SecondQuantizedMolecule) : Molecule
        solver (string or Type[ElectronicStructureSolver] or None): Supported string identifiers can be found in
<<<<<<< HEAD
            available_fci_solvers (from tangelo.algorithms.classical.fci_solver). Can also provide a user-defined FCI implementation
=======
            available_ccsd_solvers (from tangelo.algorithms.classical.ccsd_solver). Can also provide a user-defined CCSD implementation
>>>>>>> 05b750ff
            (child to ElectronicStructureSolver class)
        solver_kwargs: Other arguments that could be passed to a target. Examples are solver type (e.g. lambdacc, fnocc), Convergence options etc.

    Attributes:
        solver (Type[ElectronicStructureSolver]): The backend specific CCSD solver
    """

    def __init__(self, molecule: SecondQuantizedMolecule, solver: Union[None, str, Type[ElectronicStructureSolver]] = default_ccsd_solver, **solver_kwargs):
        self.solver = get_ccsd_solver(molecule, solver, **solver_kwargs)

    def simulate(self):
        """Perform the simulation (energy calculation) for the molecule.

        Returns:
<<<<<<< HEAD
            float: Total FCI energy.
=======
            float: Total CCSD energy.
>>>>>>> 05b750ff
        """
        return self.solver.simulate()

    def get_rdm(self):
        """Compute the Full CI 1- and 2-particle reduced density matrices.

        Returns:
            numpy.array: One-particle RDM.
            numpy.array: Two-particle RDM.

        Raises:
            RuntimeError: If method "simulate" hasn't been run.
        """
        return self.solver.get_rdm()<|MERGE_RESOLUTION|>--- conflicted
+++ resolved
@@ -148,17 +148,6 @@
         self.backend.core.clean_variables()
         self.ccwfn = None
 
-<<<<<<< HEAD
-        n_frozen_vir = len(molecule.frozen_virtual)
-        n_frozen_occ = len(molecule.frozen_occupied)
-        if not molecule.uhf:
-            ref = 'rhf' if molecule.spin == 0 else 'rohf'
-        else:
-            ref = 'uhf'
-        intsolve = IntegralSolverPsi4()
-        self.backend.set_options({'basis': molecule.basis, 'frozen_docc': [n_frozen_occ], 'frozen_uocc': [n_frozen_vir],
-                                  'reference': ref})
-=======
         self.n_frozen_vir = len(molecule.frozen_virtual) if not molecule.uhf else len(molecule.frozen_virtual[0])
         self.n_frozen_occ = len(molecule.frozen_occupied) if not molecule.uhf else len(molecule.frozen_occupied[0])
         if not molecule.uhf:
@@ -175,7 +164,6 @@
         intsolve = IntegralSolverPsi4()
         self.backend.set_options({'basis': molecule.basis, 'frozen_docc': [self.n_frozen_occ], 'frozen_uocc': [self.n_frozen_vir],
                                   'reference': self.ref})
->>>>>>> 05b750ff
         self.molecule = SecondQuantizedMolecule(xyz=molecule.xyz, q=molecule.q, spin=molecule.spin,
                                                 solver=intsolve,
                                                 basis=molecule.basis,
@@ -189,29 +177,6 @@
         """Perform the simulation (energy calculation) for the molecule.
 
         Returns:
-<<<<<<< HEAD
-            float: Total FCI energy.
-        """
-        n_frozen_vir = len(self.molecule.frozen_virtual)
-        n_frozen_occ = len(self.molecule.frozen_occupied)
-        if not self.molecule.uhf:
-            ref = 'rhf' if self.molecule.spin == 0 else 'rohf'
-        else:
-            ref = 'uhf'
-        self.backend.set_options({'basis': self.basis, 'frozen_docc': [n_frozen_occ], 'frozen_uocc': [n_frozen_vir],
-                                  'qc_module': 'ccenergy', 'reference': ref})
-
-        # Copy reference wavefunction and swap orbitals to obtain correct active space if necessary
-        wfn = self.backend.core.Wavefunction(self.molecule.solver.mol_nosym, self.molecule.solver.wfn.basisset())
-        wfn.deep_copy(self.molecule.solver.wfn)
-        if n_frozen_occ or n_frozen_vir:
-            mo_order = self.molecule.frozen_occupied + self.molecule.active_occupied + self.molecule.active_virtual + self.molecule.frozen_virtual
-            # Obtain swap operations that will take the unordered list back to ordered with the correct active space in the middle.
-            swap_ops = Permutation(mo_order).transpositions()
-            for swap_op in swap_ops:
-                wfn.Ca().rotate_columns(0, swap_op[0], swap_op[1], np.deg2rad(90))
-
-=======
             float: Total CCSD energy.
         """
         # Copy reference wavefunction and swap orbitals to obtain correct active space if necessary
@@ -240,24 +205,16 @@
 
         self.backend.set_options({'basis': self.basis, 'frozen_docc': [self.n_frozen_occ], 'frozen_uocc': [self.n_frozen_vir],
                                   'qc_module': 'ccenergy', 'reference': self.ref})
->>>>>>> 05b750ff
         energy, self.ccwfn = self.backend.energy('ccsd', molecule=self.molecule.solver.mol,
                                                  basis=self.basis, return_wfn=True, ref_wfn=wfn)
         return energy
 
     def get_rdm(self):
         """Psi4 does not support retrieving rdms for CCSD"""
-<<<<<<< HEAD
-        raise RuntimeError("CCSDSolverPsi4 does not support calculated RDMs")
-
-
-ccsd_solver_dict = {"pyscf": CCSDSolverPySCF, 'psi4': CCSDSolverPsi4}
-=======
         raise RuntimeError("CCSDSolverPsi4 does not support returning RDMs")
 
 
 ccsd_solver_dict = {'pyscf': CCSDSolverPySCF, 'psi4': CCSDSolverPsi4}
->>>>>>> 05b750ff
 
 
 def get_ccsd_solver(molecule: SecondQuantizedMolecule, solver: Union[None, str, Type[ElectronicStructureSolver]] = default_ccsd_solver, **solver_kwargs):
@@ -266,11 +223,7 @@
     Args:
         molecule (SecondQuantizedMolecule) : Molecule
         solver (string or Type[ElectronicStructureSolver] or None): Supported string identifiers can be found in
-<<<<<<< HEAD
-            fci_solver_dict (from tangelo.algorithms.classical.fci_solver). Can also provide a user-defined backend (child to ElectronicStructureSolver class)
-=======
             ccsd_solver_dict (from tangelo.algorithms.classical.ccsd_solver). Can also provide a user-defined backend (child to ElectronicStructureSolver class)
->>>>>>> 05b750ff
         solver_kwargs: Other arguments that could be passed to a target. Examples are solver type (e.g. lambdacc, fnocc), Convergence options etc.
      """
 
@@ -282,11 +235,7 @@
         elif default_ccsd_solver is not None:
             solver = default_ccsd_solver
         else:
-<<<<<<< HEAD
-            raise ModuleNotFoundError(f"One of the backends for {list(ccsd_solver_dict.keys())} needs to be installed to use FCISolver"
-=======
             raise ModuleNotFoundError(f"One of the backends for {list(ccsd_solver_dict.keys())} needs to be installed to use a CCSDSolver"
->>>>>>> 05b750ff
                                       "without providing a user-defined implementation.")
 
     # If target is a string use target_dict to return built-in backend
@@ -307,11 +256,7 @@
     Args:
         molecule (SecondQuantizedMolecule) : Molecule
         solver (string or Type[ElectronicStructureSolver] or None): Supported string identifiers can be found in
-<<<<<<< HEAD
-            available_fci_solvers (from tangelo.algorithms.classical.fci_solver). Can also provide a user-defined FCI implementation
-=======
             available_ccsd_solvers (from tangelo.algorithms.classical.ccsd_solver). Can also provide a user-defined CCSD implementation
->>>>>>> 05b750ff
             (child to ElectronicStructureSolver class)
         solver_kwargs: Other arguments that could be passed to a target. Examples are solver type (e.g. lambdacc, fnocc), Convergence options etc.
 
@@ -326,11 +271,7 @@
         """Perform the simulation (energy calculation) for the molecule.
 
         Returns:
-<<<<<<< HEAD
-            float: Total FCI energy.
-=======
             float: Total CCSD energy.
->>>>>>> 05b750ff
         """
         return self.solver.simulate()
 
