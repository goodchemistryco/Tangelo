name: Continuous Integration

on: [pull_request]

jobs:
  build:

    runs-on: ubuntu-latest
    strategy:
      matrix:
        python-version: [3.8]

    steps:
    - uses: actions/checkout@v3
    - name: Set up Python
      uses: actions/setup-python@v3
      with:
        python-version: ${{ matrix.python-version }}

    - name: Install pip, wheel, pytest, jupyter
      run: |
        python -m pip install --upgrade pip
        pip install wheel
        pip install pytest
        pip install pytest-cov
        pip install jupyter
        pip install pyqsp

    - name: Install pycodestyle
      run: |
        python -m pip install pycodestyle

    - name: pycodestyle tests
      run: |
        cd dev_tools
        pytest --doctest-modules --junitxml=junit/pycodestyle-test-results.xml test_conformance.py
      if: always()

    - name: Install backends except qsharp/qdk
      run: |
        pip install qiskit
        pip install qulacs
        pip install amazon-braket-sdk
        pip install cirq
        pip install projectq
        pip install pennylane
      if: always()

    - name: Install Microsoft qsharp/qdk
      run: |
        wget https://packages.microsoft.com/config/ubuntu/20.04/packages-microsoft-prod.deb -O packages-microsoft-prod.deb
        sudo dpkg -i packages-microsoft-prod.deb
        rm packages-microsoft-prod.deb
        sudo apt-get update; sudo apt-get install -y apt-transport-https && sudo apt-get update
        sudo apt-get install -y dotnet-sdk-5.0
        dotnet tool install -g Microsoft.Quantum.IQSharp
        $(which dotnet-iqsharp) install --user
        pip install qsharp
      if: always()

    - name: tangelo install
<<<<<<< HEAD
=======
      # Note: the NO_PYSCF install is temporary we will soon make it an optional dependency
>>>>>>> 217a2a9b
      env:
        NO_PYSCF: 1
      run: |
        python -m pip install .
      if: always()

    - name: tangelo no_pyscf tests
      run: |
        cd tangelo/toolboxes/molecular_computation/tests
        pytest --doctest-modules --junitxml=junit/nopyscf-test-results.xml test_nopyscf.py
      if: always()

    - name: Install pyscf
<<<<<<< HEAD
=======
      # Note: the NO_PYSCF install is temporary we will soon make it an optional dependency
>>>>>>> 217a2a9b
      env:
        NO_PYSCF: 0
      run: |
        python -m pip install pyscf
        python -m pip install git+https://github.com/pyscf/semiempirical
      if: always()

    - name: tangelo tests
      run: |
        cd tangelo
        pytest --doctest-modules --junitxml=junit/tangelo-test-results.xml --cov=. --cov-report=xml --cov-report=html
      if: always()

    - name: Upload nopyscf test results
      uses: actions/upload-artifact@v3
      with:
        name: tangelo-no-pyscf-test-results
        path: tangelo/toolboxes/molecular_computation/tests/junit/nopyscf-test-results.xml

    - name: Upload pytest test results
      uses: actions/upload-artifact@v3
      with:
        name: tangelo-test-results
        path: tangelo/junit/tangelo-test-results.xml

    - name: Upload pytest html results
      uses: actions/upload-artifact@v3
      with:
        name: tangelo-tests-coverage
        path: tangelo/htmlcov
      if: always()

    - name: Download all workflow run artifacts
      uses: actions/download-artifact@v3
      if: always()<|MERGE_RESOLUTION|>--- conflicted
+++ resolved
@@ -59,10 +59,7 @@
       if: always()
 
     - name: tangelo install
-<<<<<<< HEAD
-=======
       # Note: the NO_PYSCF install is temporary we will soon make it an optional dependency
->>>>>>> 217a2a9b
       env:
         NO_PYSCF: 1
       run: |
@@ -76,10 +73,7 @@
       if: always()
 
     - name: Install pyscf
-<<<<<<< HEAD
-=======
       # Note: the NO_PYSCF install is temporary we will soon make it an optional dependency
->>>>>>> 217a2a9b
       env:
         NO_PYSCF: 0
       run: |
