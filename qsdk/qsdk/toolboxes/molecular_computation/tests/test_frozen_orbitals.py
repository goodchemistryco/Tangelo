--- conflicted
+++ resolved
@@ -1,18 +1,14 @@
 import unittest
 
-<<<<<<< HEAD
 from qsdk.toolboxes.molecular_computation.molecule import SecondQuantizedMolecule
-from qsdk.toolboxes.molecular_computation.frozen_orbitals import get_frozen_core, get_homo_lumo
-=======
 from qsdk.toolboxes.molecular_computation.frozen_orbitals import get_frozen_core, get_orbitals_excluding_homo_lumo
->>>>>>> 16f9d806
 
 H2O = [('O', (0., 0., 0.11779)),
         ('H', (0., 0.75545, -0.47116)),
         ('H', (0., -0.75545, -0.47116))
         ]
 
-mol = SecondQuantizedMolecule(H2O, 0, 0, "3-21g")
+mol_h2o = SecondQuantizedMolecule(H2O, 0, 0, "3-21g")
 
 
 class FrozenOrbitalsTest(unittest.TestCase):
@@ -22,7 +18,7 @@
         chemical intuition.
         """
 
-        frozen_h2o = get_frozen_core(mol)
+        frozen_h2o = get_frozen_core(mol_h2o)
         self.assertEqual(frozen_h2o, 1)
 
     def test_get_homo_lumo(self):
@@ -31,21 +27,12 @@
         """
 
         # Getting HOMO-LUMO.
-<<<<<<< HEAD
-        frozen_homo_lumo = get_homo_lumo(mol)
-        self.assertEquals(frozen_homo_lumo, [0, 1, 2, 3, 6, 7, 8, 9, 10, 11, 12])
-
-        # Active space from HOMO-2 to LUMO+4
-        frozen_homo2_lumo4 = get_homo_lumo(mol, 2, 4)
-        self.assertEquals(frozen_homo2_lumo4, [0, 1, 10, 11, 12])
-=======
         frozen_homo_lumo = get_orbitals_excluding_homo_lumo(mol_h2o)
         self.assertEqual(frozen_homo_lumo, [0, 1, 2, 3, 6, 7, 8, 9, 10, 11, 12])
 
         # Active space from HOMO-2 to LUMO+4
         frozen_homo2_lumo4 = get_orbitals_excluding_homo_lumo(mol_h2o, 2, 4)
         self.assertEqual(frozen_homo2_lumo4, [0, 1, 10, 11, 12])
->>>>>>> 16f9d806
 
 
 if __name__ == "__main__":
