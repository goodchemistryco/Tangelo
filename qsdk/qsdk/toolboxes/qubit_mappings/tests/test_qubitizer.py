--- conflicted
+++ resolved
@@ -1,17 +1,8 @@
 import unittest
 
-<<<<<<< HEAD
-from qsdk import SecondQuantizedMolecule
-from qsdk.toolboxes.qubit_mappings import jordan_wigner
-
-H2 = [("H", (0., 0., 0.)), ("H", (0., 0., 0.7414))]
-molecule = SecondQuantizedMolecule(H2, 0, 0, "sto-3g")
-
-=======
 from qsdk.molecule_library import mol_H2_sto3g
 from qsdk.toolboxes.qubit_mappings import jordan_wigner
 
->>>>>>> 2e058c30
 
 def assert_term_dict_almost_equal(d1, d2, delta=1e-10):
     """ Utility function to check whether two qubit operators are almost equal, looking at their term dictionary,
@@ -33,11 +24,7 @@
     def test_qubit_hamiltonian_JW_h2(self):
         """ Verify computation of the Jordan-Wigner Hamiltonian for the H2 molecule """
 
-<<<<<<< HEAD
-        qubit_hamiltonian = jordan_wigner(molecule.fermionic_hamiltonian)
-=======
         qubit_hamiltonian = jordan_wigner(mol_H2_sto3g.fermionic_hamiltonian)
->>>>>>> 2e058c30
 
         # Obtained with Openfermion
         reference_terms = {(): -0.0988639693354571, ((0, 'Z'),): 0.17119774903432955, ((1, 'Z'),): 0.17119774903432958,
