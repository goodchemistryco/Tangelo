--- conflicted
+++ resolved
@@ -1,10 +1,5 @@
-<<<<<<< HEAD
 """ This module defines an ansatz class to wrap up a custom qsdk.backendbuddy
     circuit.
-=======
-"""This module defines an ansatz class to wrap up a custom agnostic_simulator
-circuit.
->>>>>>> 4c3f7583
 """
 
 import numpy as np
