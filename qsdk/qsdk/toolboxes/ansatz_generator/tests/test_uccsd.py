--- conflicted
+++ resolved
@@ -1,28 +1,12 @@
 import unittest
 import numpy as np
 
-<<<<<<< HEAD
-from qsdk import SecondQuantizedMolecule
-=======
 from qsdk.molecule_library import mol_H2_sto3g, mol_H4_sto3g, mol_H4_cation_sto3g
->>>>>>> 2e058c30
 from qsdk.toolboxes.qubit_mappings import jordan_wigner
 from qsdk.toolboxes.ansatz_generator.uccsd import UCCSD
 
 from agnostic_simulator import Simulator
 
-<<<<<<< HEAD
-# Build molecule objects used by the tests
-H2 = [("H", (0., 0., 0.)), ("H", (0., 0., 0.7414))]
-H4 = [['H', [0.7071067811865476, 0.0, 0.0]], ['H', [0.0, 0.7071067811865476, 0.0]],
-      ['H', [-1.0071067811865476, 0.0, 0.0]], ['H', [0.0, -1.0071067811865476, 0.0]]]
-
-mol_h2 = SecondQuantizedMolecule(H2, q=0, spin=0, basis="sto-3g")
-mol_h4 = SecondQuantizedMolecule(H4, q=0, spin=0, basis="sto-3g")
-mol_h4_open = SecondQuantizedMolecule(H4, q=1, spin=1, basis="sto-3g")
-
-=======
->>>>>>> 2e058c30
 
 class UCCSDTest(unittest.TestCase):
 
@@ -30,11 +14,7 @@
         """ Verify behavior of set_var_params for different inputs (keyword, list, numpy array).
         MP2 have their own tests """
 
-<<<<<<< HEAD
-        uccsd_ansatz = UCCSD(mol_h2)
-=======
         uccsd_ansatz = UCCSD(mol_H2_sto3g)
->>>>>>> 2e058c30
 
         two_ones = np.ones((2,))
 
@@ -50,22 +30,14 @@
     def test_uccsd_incorrect_number_var_params(self):
         """ Return an error if user provide incorrect number of variational parameters """
 
-<<<<<<< HEAD
-        uccsd_ansatz = UCCSD(mol_h2)
-=======
         uccsd_ansatz = UCCSD(mol_H2_sto3g)
->>>>>>> 2e058c30
 
         self.assertRaises(ValueError, uccsd_ansatz.set_var_params, np.array([1., 1., 1., 1.]))
 
     def test_uccsd_set_params_MP2_H2(self):
         """ Verify closed-shell UCCSD functionalities for H2: MP2 initial parameters """
 
-<<<<<<< HEAD
-        uccsd_ansatz = UCCSD(mol_h2)
-=======
         uccsd_ansatz = UCCSD(mol_H2_sto3g)
->>>>>>> 2e058c30
         uccsd_ansatz.set_var_params("MP2")
 
         expected = [2e-05, 0.0363253711023451]
@@ -74,11 +46,7 @@
     def test_uccsd_set_params_mp2_H2(self):
         """ Verify closed-shell UCCSD functionalities for H2: lower case mp2 initial parameters """
 
-<<<<<<< HEAD
-        uccsd_ansatz = UCCSD(mol_h2)
-=======
         uccsd_ansatz = UCCSD(mol_H2_sto3g)
->>>>>>> 2e058c30
         uccsd_ansatz.set_var_params("mp2")
 
         expected = [2e-05, 0.0363253711023451]
@@ -87,11 +55,7 @@
     def test_uccsd_set_params_MP2_H4(self):
         """ Verify closed-shell UCCSD functionalities for H4: MP2 initial parameters """
 
-<<<<<<< HEAD
-        uccsd_ansatz = UCCSD(mol_h4)
-=======
         uccsd_ansatz = UCCSD(mol_H4_sto3g)
->>>>>>> 2e058c30
         uccsd_ansatz.set_var_params("MP2")
 
         expected = [2e-05, 2e-05, 2e-05, 2e-05, 0.03894901872789466, 0.07985689676283764, 0.02019977190077326,
@@ -103,19 +67,11 @@
         """ Verify closed-shell UCCSD functionalities for H2 """
 
         # Build circuit
-<<<<<<< HEAD
-        uccsd_ansatz = UCCSD(mol_h2)
-        uccsd_ansatz.build_circuit()
-
-        # Build qubit hamiltonian for energy evaluation
-        qubit_hamiltonian = jordan_wigner(mol_h2.fermionic_hamiltonian)
-=======
         uccsd_ansatz = UCCSD(mol_H2_sto3g)
         uccsd_ansatz.build_circuit()
 
         # Build qubit hamiltonian for energy evaluation
         qubit_hamiltonian = jordan_wigner(mol_H2_sto3g.fermionic_hamiltonian)
->>>>>>> 2e058c30
 
         # Assert energy returned is as expected for given parameters
         sim = Simulator(target="qulacs")
@@ -133,19 +89,11 @@
                        5.78169071e-02,  2.46873743e-03, -1.05736505e-01, -4.22089003e-02]
 
         # Build circuit
-<<<<<<< HEAD
-        uccsd_ansatz = UCCSD(mol_h4_open)
-        uccsd_ansatz.build_circuit()
-
-        # Build qubit hamiltonian for energy evaluation
-        qubit_hamiltonian = jordan_wigner(mol_h4_open.fermionic_hamiltonian)
-=======
         uccsd_ansatz = UCCSD(mol_H4_cation_sto3g)
         uccsd_ansatz.build_circuit()
 
         # Build qubit hamiltonian for energy evaluation
         qubit_hamiltonian = jordan_wigner(mol_H4_cation_sto3g.fermionic_hamiltonian)
->>>>>>> 2e058c30
 
         # Assert energy returned is as expected for given parameters
         sim = Simulator(target="qulacs")
@@ -161,19 +109,11 @@
                       -1.83407761e-01, -1.03261491e-01, 1.34258277e-02, -3.78096407e-02]
 
         # Build circuit
-<<<<<<< HEAD
-        uccsd_ansatz = UCCSD(mol_h4)
-        uccsd_ansatz.build_circuit()
-
-        # Build qubit hamiltonian for energy evaluation
-        qubit_hamiltonian = jordan_wigner(mol_h4.fermionic_hamiltonian)
-=======
         uccsd_ansatz = UCCSD(mol_H4_sto3g)
         uccsd_ansatz.build_circuit()
 
         # Build qubit hamiltonian for energy evaluation
         qubit_hamiltonian = jordan_wigner(mol_H4_sto3g.fermionic_hamiltonian)
->>>>>>> 2e058c30
 
         # Assert energy returned is as expected for given parameters
         sim = Simulator(target="qulacs")
