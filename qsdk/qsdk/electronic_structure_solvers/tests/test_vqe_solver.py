import unittest
import numpy as np

from agnostic_simulator import Simulator
from qsdk.electronic_structure_solvers.vqe_solver import Ansatze, VQESolver
<<<<<<< HEAD
from qsdk import SecondQuantizedMolecule
=======
from qsdk.molecule_library import mol_H2_sto3g, mol_H4_sto3g, mol_H4_cation_sto3g, mol_NaH_sto3g, mol_NaH_sto3g
>>>>>>> 2e058c30
from qsdk.toolboxes.ansatz_generator.uccsd import UCCSD
from qsdk.toolboxes.qubit_mappings.mapping_transform import fermion_to_qubit_mapping


<<<<<<< HEAD
H2 = [("H", (0., 0., 0.)), ("H", (0., 0., 0.74137727))]
H4 = [["H", [0.7071067811865476, 0.0, 0.0]], ["H", [0.0, 0.7071067811865476, 0.0]],
      ["H", [-1.0071067811865476, 0.0, 0.0]], ["H", [0.0, -1.0071067811865476, 0.0]]]
NaH = [("Na", (0., 0., 0.)), ("H", (0., 0., 1.91439))]

mol_H2 = SecondQuantizedMolecule(H2, q=0, spin=0, basis="sto-3g")
mol_H4 = SecondQuantizedMolecule(H4, q=0, spin=0, basis="sto-3g")
mol_H4_open = SecondQuantizedMolecule(H4, q=1, spin=1, basis="sto-3g")
mol_NaH = SecondQuantizedMolecule(NaH, q=0, spin=0, basis="sto-3g",
    frozen_orbitals=[i for i in range(9) if i not in [5, 9]])


=======
>>>>>>> 2e058c30
def matricize_2rdm(two_rdm, n_orbitals):
    """ Turns the two_rdm tensor into a matrix for test purposes """

    l = 0
    sq = n_orbitals * n_orbitals
    jpqrs = np.zeros((n_orbitals, n_orbitals), dtype=int)
    for i in range(n_orbitals):
        for j in range(n_orbitals):
            jpqrs[i, j] = l
            l += 1

    rho = np.zeros((sq, sq), dtype=complex)
    for i in range(n_orbitals):
        for j in range(n_orbitals):
            ij = jpqrs[i, j]
            for k in range(n_orbitals):
                for l in range(n_orbitals):
                    kl = jpqrs[k, l]
                    rho[ij, kl] += two_rdm[i, k, j, l]
    return rho


class VQESolverTest(unittest.TestCase):

    def test_instantiation_vqe(self):
        """ Try instantiating VQESolver with basic input """

<<<<<<< HEAD
        options = {"molecule": mol_H2, "qubit_mapping": "jw"}
=======
        options = {"molecule": mol_H2_sto3g, "qubit_mapping": "jw"}
>>>>>>> 2e058c30
        VQESolver(options)

    def test_instantiation_vqe_incorrect_keyword(self):
        """ Instantiating with an incorrect keyword should return an error """

<<<<<<< HEAD
        options = {"molecule": mol_H2, "qubit_mapping": "jw", "dummy": True}
=======
        options = {"molecule": mol_H2_sto3g, "qubit_mapping": "jw", "dummy": True}
>>>>>>> 2e058c30
        self.assertRaises(KeyError, VQESolver, options)

    def test_instantiation_vqe_missing_molecule(self):
        """ Instantiating with no molecule should return an error """

        options = {"qubit_mapping": "jw"}
        self.assertRaises(ValueError, VQESolver, options)

    def test_get_resources_h2_mappings(self):
        """ Resource estimation, with UCCSD ansatz, given initial parameters.
        Each of JW, BK, and scBK mappings are checked."""
        mappings = ["jw", "bk", "scbk"]
        expected_values = [(15, 4), (15, 4), (5, 2)]

<<<<<<< HEAD
        vqe_options = {"molecule": mol_H2, "ansatz": Ansatze.UCCSD, "qubit_mapping": "jw",
=======
        vqe_options = {"molecule": mol_H2_sto3g, "ansatz": Ansatze.UCCSD, "qubit_mapping": "jw",
>>>>>>> 2e058c30
                       "initial_var_params": [0.1, 0.1]}
        for index, mi in enumerate(mappings):
            vqe_options["qubit_mapping"] = mi
            vqe_solver = VQESolver(vqe_options)
            vqe_solver.build()
            resources = vqe_solver.get_resources()

            self.assertEqual(resources["qubit_hamiltonian_terms"], expected_values[index][0])
            self.assertEqual(resources["circuit_width"], expected_values[index][1])

    def test_energy_estimation_vqe(self):
        """ A single VQE energy evaluation for H2, using optimal parameters and exact simulator """

        vqe_options = {"molecule": mol_H2_sto3g, "ansatz": Ansatze.UCCSD, "qubit_mapping": 'jw'}
        vqe_solver = VQESolver(vqe_options)
        vqe_solver.build()

        energy = vqe_solver.energy_estimation([5.86665842e-06, 5.65317429e-02])
<<<<<<< HEAD
        self.assertAlmostEqual(energy, -1.137270422018, places=7)
=======
        self.assertAlmostEqual(energy, -1.137270422018, places=6)
>>>>>>> 2e058c30

    def test_simulate_h2(self):
        """ Run VQE on H2 molecule, with UCCSD ansatz, JW qubit mapping, initial parameters, exact simulator """

        vqe_options = {"molecule": mol_H2_sto3g, "ansatz": Ansatze.UCCSD, "qubit_mapping": 'jw',
                       "initial_var_params": [0.1, 0.1], "verbose": True}
        vqe_solver = VQESolver(vqe_options)
        vqe_solver.build()

        energy = vqe_solver.simulate()
        self.assertAlmostEqual(energy, -1.137270422018, delta=1e-4)

    def test_simulate_h2_qiskit(self):
        """ Run VQE on H2 molecule, with UCCSD ansatz, JW qubit mapping, initial parameters, exact qiskit simulator """

        backend_options = {"target": "qiskit", "n_shots": None, "noise_model": None}
<<<<<<< HEAD
        vqe_options = {"molecule": mol_H2, "ansatz": Ansatze.UCCSD, "qubit_mapping": "jw",
=======
        vqe_options = {"molecule": mol_H2_sto3g, "ansatz": Ansatze.UCCSD, "qubit_mapping": "jw",
>>>>>>> 2e058c30
                       "initial_var_params": [6.28531447e-06, 5.65431626e-02], "verbose": True,
                       "backend_options": backend_options}
        vqe_solver = VQESolver(vqe_options)
        vqe_solver.build()
        energy = vqe_solver.simulate()

<<<<<<< HEAD
        self.assertAlmostEqual(energy, -1.13727042117, delta=1e-7)

    def test_simulate_h4(self):
        """ Run VQE on H4 molecule, with UCCSD ansatz, JW qubit mapping, initial parameters, exact simulator """
        vqe_options = {"molecule": mol_H4, "ansatz": Ansatze.UCCSD, "qubit_mapping": "jw",
=======
        self.assertAlmostEqual(energy, -1.13727042117, delta=1e-6)

    def test_simulate_h4(self):
        """ Run VQE on H4 molecule, with UCCSD ansatz, JW qubit mapping, initial parameters, exact simulator """
        vqe_options = {"molecule": mol_H4_sto3g, "ansatz": Ansatze.UCCSD, "qubit_mapping": "jw",
>>>>>>> 2e058c30
                       "initial_var_params": "MP2", "verbose": False}
        vqe_solver = VQESolver(vqe_options)
        vqe_solver.build()

        energy = vqe_solver.simulate()
        self.assertAlmostEqual(energy, -1.9778312978826869, delta=1e-4)

    def test_simulate_h4_open(self):
        """ Run VQE on H4 molecule, with UCCSD ansatz, JW qubit mapping, initial parameters, exact simulator """
<<<<<<< HEAD
        vqe_options = {"molecule": mol_H4_open, "ansatz": Ansatze.UCCSD, "qubit_mapping": "jw",
=======
        vqe_options = {"molecule": mol_H4_cation_sto3g, "ansatz": Ansatze.UCCSD, "qubit_mapping": "jw",
>>>>>>> 2e058c30
                       "initial_var_params": "random", "verbose": False}
        vqe_solver = VQESolver(vqe_options)
        vqe_solver.build()

        energy = vqe_solver.simulate()
        self.assertAlmostEqual(energy, -1.6394, delta=1e-3)

    def test_optimal_circuit_h4(self):
        """ Run VQE on H4 molecule, save optimal circuit. Verify it yields optimal energy """
<<<<<<< HEAD
        vqe_options = {"molecule": mol_H4, "ansatz": Ansatze.UCCSD, "qubit_mapping": "jw",
=======
        vqe_options = {"molecule": mol_H4_sto3g, "ansatz": Ansatze.UCCSD, "qubit_mapping": "jw",
>>>>>>> 2e058c30
                       "initial_var_params": "MP2", "verbose": False}
        vqe_solver = VQESolver(vqe_options)
        vqe_solver.build()
        energy = vqe_solver.simulate()

        sim = Simulator(target="qulacs")
        self.assertAlmostEqual(energy, sim.get_expectation_value(vqe_solver.qubit_hamiltonian, vqe_solver.optimal_circuit),
                               delta=1e-10)

    def test_get_rdm_h2(self):
        """ Compute RDMs with UCCSD ansatz, JW qubit mapping, optimized parameters, exact simulator (H2) """

<<<<<<< HEAD
        vqe_options = {"molecule": mol_H2, "ansatz": Ansatze.UCCSD, "qubit_mapping": "jw"}
=======
        vqe_options = {"molecule": mol_H2_sto3g, "ansatz": Ansatze.UCCSD, "qubit_mapping": "jw"}
>>>>>>> 2e058c30
        vqe_solver = VQESolver(vqe_options)
        vqe_solver.build()

        # Compute RDM matrices
        one_rdm, two_rdm = vqe_solver.get_rdm([5.86665842e-06, 5.65317429e-02])

        # Test traces of matrices
<<<<<<< HEAD
        n_elec, n_orb = mol_H2.n_active_electrons, mol_H2.n_active_mos
=======
        n_elec, n_orb = mol_H2_sto3g.n_active_electrons, mol_H2_sto3g.n_active_mos
>>>>>>> 2e058c30
        self.assertAlmostEqual(np.trace(one_rdm), n_elec, msg="Trace of one_rdm does not match number of electrons",
                               delta=1e-6)
        rho = matricize_2rdm(two_rdm, n_orb)
        self.assertAlmostEqual(np.trace(rho), n_elec * (n_elec - 1),
                               msg="Trace of two_rdm does not match n_elec * (n_elec-1)", delta=1e-6)

    def test_get_rdm_h4(self):
        """ Compute RDMs with UCCSD ansatz, JW qubit mapping, optimized parameters, exact simulator (H4) """

        vqe_options = {"molecule": mol_H4_sto3g, "ansatz": Ansatze.UCCSD, "qubit_mapping": 'jw'}
        vqe_solver = VQESolver(vqe_options)
        vqe_solver.build()

        # Compute RDM matrices
        var_params = [-6.47627367e-06, -5.24257363e-06, -5.99540594e-06, -7.70205325e-06, 1.15628926e-02,
                      3.42313563e-01,  3.48211343e-02,  1.49150233e-02, 7.53406401e-02,  8.44095525e-03,
                      -1.79981377e-01, -1.00585201e-01, 1.02162534e-02, -3.65870070e-02]
        one_rdm, two_rdm = vqe_solver.get_rdm(var_params)
        # Test traces of matrices
<<<<<<< HEAD
        n_elec, n_orb = mol_H4.n_active_electrons, mol_H4.n_active_mos
=======
        n_elec, n_orb = mol_H4_sto3g.n_active_electrons, mol_H4_sto3g.n_active_mos
>>>>>>> 2e058c30
        self.assertAlmostEqual(np.trace(one_rdm), n_elec, msg="Trace of one_rdm does not match number of electrons",
                               delta=1e-6)
        rho = matricize_2rdm(two_rdm, n_orb)
        self.assertAlmostEqual(np.trace(rho), n_elec * (n_elec - 1),
                               msg="Trace of two_rdm does not match n_elec * (n_elec-1)", delta=1e-6)

    def test_custom_vqe(self):
        """ VQE with custom optimizer and non-optimal variational parameters """

        # Define and assign custom optimizer: cobyla
        def cobyla_oneshot_optimizer(func, var_params):
            from scipy.optimize import minimize
            result = minimize(func, var_params, method="COBYLA", options={"disp": True, "maxiter": 100})
            return result.fun, result.x

<<<<<<< HEAD
        vqe_options = {"molecule": mol_H2, "ansatz": Ansatze.UCCSD, "qubit_mapping": "jw",
=======
        vqe_options = {"molecule": mol_H2_sto3g, "ansatz": Ansatze.UCCSD, "qubit_mapping": "jw",
>>>>>>> 2e058c30
                       "initial_var_params": "ones", "verbose": False,
                       "optimizer": cobyla_oneshot_optimizer}
        vqe_solver = VQESolver(vqe_options)
        vqe_solver.build()

        energy = vqe_solver.simulate()
        self.assertAlmostEqual(energy, -1.137270422018, places=6)

    def test_mapping_BK(self):
        """Test that BK mapping recovers the expected result,
        to within 1e-6 Ha, for the example of H2 and MP2 initial guess"""
<<<<<<< HEAD
        vqe_options = {"molecule": mol_H2, "ansatz": Ansatze.UCCSD, "initial_var_params": "MP2", "verbose": False,
=======
        vqe_options = {"molecule": mol_H2_sto3g, "ansatz": Ansatze.UCCSD, "initial_var_params": "MP2", "verbose": False,
>>>>>>> 2e058c30
                       "qubit_mapping": "bk"}

        vqe_solver = VQESolver(vqe_options)
        vqe_solver.build()
        energy = vqe_solver.simulate()

        energy_target = -1.137270
        self.assertAlmostEqual(energy, energy_target, places=5)

    def test_mapping_scBK(self):
        """Test that scBK mapping recovers the expected result,
        to within 1e-6 Ha, for the example of H2 and MP2 initial guess"""
<<<<<<< HEAD
        vqe_options = {"molecule": mol_H2, "ansatz": Ansatze.UCCSD, "initial_var_params": "MP2", "verbose": False,
=======
        vqe_options = {"molecule": mol_H2_sto3g, "ansatz": Ansatze.UCCSD, "initial_var_params": "MP2", "verbose": False,
>>>>>>> 2e058c30
                       "qubit_mapping": "scbk"}

        vqe_solver = VQESolver(vqe_options)
        vqe_solver.build()
        energy = vqe_solver.simulate()

        energy_target = -1.137270
        self.assertAlmostEqual(energy, energy_target, places=5)

    def test_spin_reorder_equivalence(self):
        """Test that re-ordered spin input (all up followed by all down)
        return the same optimized energy result for both JW and BK mappings."""
<<<<<<< HEAD
        vqe_options = {"molecule": mol_H2, "ansatz": Ansatze.UCCSD, "initial_var_params": "MP2", "up_then_down": True,
=======
        vqe_options = {"molecule": mol_H2_sto3g, "ansatz": Ansatze.UCCSD, "initial_var_params": "MP2", "up_then_down": True,
>>>>>>> 2e058c30
                       "verbose": False, "qubit_mapping": "jw"}

        vqe_solver_jw = VQESolver(vqe_options)
        vqe_solver_jw.build()
        energy_jw = vqe_solver_jw.simulate()

        vqe_options["qubit_mapping"] = "bk"
        vqe_solver_bk = VQESolver(vqe_options)
        vqe_solver_bk.build()
        energy_bk = vqe_solver_bk.simulate()

        energy_target = -1.137270
        self.assertAlmostEqual(energy_jw, energy_target, places=5)
        self.assertAlmostEqual(energy_bk, energy_target, places=5)

    def test_simulate_h4_frozen_orbitals(self):
        """ Run VQE on H4 molecule, with UCCSD ansatz, JW qubit mapping, initial parameters, exact simulator.
            First (occupied) and last (virtual) orbitals are frozen.
        """
<<<<<<< HEAD
        mol_H4_frozen = SecondQuantizedMolecule(H4, q=0, spin=0, basis="sto-3g", frozen_orbitals=[0, 3])

        vqe_options = {"molecule": mol_H4_frozen, "ansatz": Ansatze.UCCSD, "qubit_mapping": "jw",
=======
        mol_H4_sto3g_frozen = mol_H4_sto3g.freeze_mos([0, 3], inplace=False)

        vqe_options = {"molecule": mol_H4_sto3g_frozen, "ansatz": Ansatze.UCCSD, "qubit_mapping": "jw",
>>>>>>> 2e058c30
                       "initial_var_params": "MP2", "verbose": False}
        vqe_solver = VQESolver(vqe_options)
        vqe_solver.build()

        energy = vqe_solver.simulate()
        self.assertAlmostEqual(energy, -1.8943598012229799, delta=1e-5)

    def test_simulate_nah_rucc(self):
        """ Run VQE on NaH molecule, with UCC1 and UCC3 ansatze, JW qubit mapping.
            The computation is mapped to a HOMO-LUMO problem.
        """

<<<<<<< HEAD
        vqe_options = {"molecule": mol_NaH, "ansatz": Ansatze.UCC1, "qubit_mapping": 'jw',
=======
        mol_NaH_sto3g_2mos = mol_NaH_sto3g.freeze_mos([i for i in range(9) if i not in [5, 9]], inplace=False)

        vqe_options = {"molecule": mol_NaH_sto3g_2mos, "ansatz": Ansatze.UCC1, "qubit_mapping": 'jw',
>>>>>>> 2e058c30
                       "initial_var_params": "zeros", "up_then_down": True, "verbose": False}

        vqe_solver_ucc1 = VQESolver(vqe_options)
        vqe_solver_ucc1.build()
        energy_ucc1 = vqe_solver_ucc1.simulate()

        vqe_options["ansatz"] = Ansatze.UCC3
        vqe_solver_ucc3 = VQESolver(vqe_options)
        vqe_solver_ucc3.build()
        energy_ucc3 = vqe_solver_ucc3.simulate()

        self.assertAlmostEqual(energy_ucc1, -160.30334365109297, delta=1e-6)
        self.assertAlmostEqual(energy_ucc3, -160.30345935884606, delta=1e-6)

    def test_toomany_orbitals_rucc(self):
        """ Test the case where there is too many orbitals in the system to be
            mapped into a HOMO-LUMO problem.
        """

<<<<<<< HEAD
        mol_NaH_too_many = SecondQuantizedMolecule(NaH, q=0, spin=0, basis="sto-3g", frozen_orbitals=None)

        vqe_options = {"molecule": mol_NaH_too_many, "ansatz": Ansatze.UCC1, "qubit_mapping": "jw",
=======
        vqe_options = {"molecule": mol_NaH_sto3g, "ansatz": Ansatze.UCC1, "qubit_mapping": "jw",
>>>>>>> 2e058c30
                       "initial_var_params": "zeros", "up_then_down": True, "verbose": False}

        with self.assertRaises(ValueError):
            vqe_solver_ucc1 = VQESolver(vqe_options)
            vqe_solver_ucc1.build()

        with self.assertRaises(ValueError):
            vqe_options["ansatz"] = Ansatze.UCC3
            vqe_solver_ucc3 = VQESolver(vqe_options)
            vqe_solver_ucc3.build()

    def test_wrong_mapping_rucc(self):
        """ Test the case where another mapping process (not JW) is selected."""

<<<<<<< HEAD
        vqe_options = {"molecule": mol_NaH, "ansatz": Ansatze.UCC1, "qubit_mapping": "bk",
=======
        mol_NaH_sto3g_2mos = mol_NaH_sto3g.freeze_mos([i for i in range(9) if i not in [5, 9]], inplace=False)

        vqe_options = {"molecule": mol_NaH_sto3g_2mos, "ansatz": Ansatze.UCC1, "qubit_mapping": "bk",
>>>>>>> 2e058c30
                       "initial_var_params": "zeros", "up_then_down": True}

        with self.assertRaises(ValueError):
            vqe_solver_ucc1 = VQESolver(vqe_options)
            vqe_solver_ucc1.build()

        with self.assertRaises(ValueError):
            vqe_options["ansatz"] = Ansatze.UCC3
            vqe_solver_ucc3 = VQESolver(vqe_options)
            vqe_solver_ucc3.build()

    def test_qubit_qhamiltonian_input(self):
        """Test the case where a qubit Hamiltonian is used to construct VQE. """

<<<<<<< HEAD
        qubit_hamiltonian = fermion_to_qubit_mapping(mol_H2.fermionic_hamiltonian, mapping="jw")

        options = {"qubit_hamiltonian": qubit_hamiltonian,
                   "ansatz": UCCSD(mol_H2, mapping="jw")}
=======
        qubit_hamiltonian = fermion_to_qubit_mapping(mol_H2_sto3g.fermionic_hamiltonian, mapping="jw")

        options = {"qubit_hamiltonian": qubit_hamiltonian,
                   "ansatz": UCCSD(mol_H2_sto3g, mapping="jw")}
>>>>>>> 2e058c30
        VQESolver(options)

    def test_qubit_qhamiltonian_input_conflicts(self):
        """ Test the case where a molecule and a qubit Hamiltonian are passed
        as inputs.
        """

<<<<<<< HEAD
        qubit_hamiltonian = fermion_to_qubit_mapping(mol_H2.fermionic_hamiltonian, mapping="jw")

        options = {"molecule": mol_H2,
                   "qubit_hamiltonian": qubit_hamiltonian,
                   "ansatz": UCCSD(mol_H2, mapping="jw")}
=======
        qubit_hamiltonian = fermion_to_qubit_mapping(mol_H2_sto3g.fermionic_hamiltonian, mapping="jw")

        options = {"molecule": mol_H2_sto3g,
                   "qubit_hamiltonian": qubit_hamiltonian,
                   "ansatz": UCCSD(mol_H2_sto3g, mapping="jw")}
>>>>>>> 2e058c30

        with self.assertRaises(ValueError):
            VQESolver(options)

    def test_qubit_qhamiltonian_input_no_custom_ansatz(self):
        """Test the case where no custom ansatz is passed when using a qubit
        Hamiltonian as input.
        """

<<<<<<< HEAD
        qubit_hamiltonian = fermion_to_qubit_mapping(mol_H2.fermionic_hamiltonian, mapping="jw")
=======
        qubit_hamiltonian = fermion_to_qubit_mapping(mol_H2_sto3g.fermionic_hamiltonian, mapping="jw")
>>>>>>> 2e058c30

        options = {"qubit_hamiltonian": qubit_hamiltonian}

        with self.assertRaises(TypeError):
            VQESolver(options).build()

        options["ansatz"] = Ansatze.UCCSD

        with self.assertRaises(TypeError):
            VQESolver(options).build()


if __name__ == "__main__":
    unittest.main()<|MERGE_RESOLUTION|>--- conflicted
+++ resolved
@@ -3,30 +3,11 @@
 
 from agnostic_simulator import Simulator
 from qsdk.electronic_structure_solvers.vqe_solver import Ansatze, VQESolver
-<<<<<<< HEAD
-from qsdk import SecondQuantizedMolecule
-=======
 from qsdk.molecule_library import mol_H2_sto3g, mol_H4_sto3g, mol_H4_cation_sto3g, mol_NaH_sto3g, mol_NaH_sto3g
->>>>>>> 2e058c30
 from qsdk.toolboxes.ansatz_generator.uccsd import UCCSD
 from qsdk.toolboxes.qubit_mappings.mapping_transform import fermion_to_qubit_mapping
 
 
-<<<<<<< HEAD
-H2 = [("H", (0., 0., 0.)), ("H", (0., 0., 0.74137727))]
-H4 = [["H", [0.7071067811865476, 0.0, 0.0]], ["H", [0.0, 0.7071067811865476, 0.0]],
-      ["H", [-1.0071067811865476, 0.0, 0.0]], ["H", [0.0, -1.0071067811865476, 0.0]]]
-NaH = [("Na", (0., 0., 0.)), ("H", (0., 0., 1.91439))]
-
-mol_H2 = SecondQuantizedMolecule(H2, q=0, spin=0, basis="sto-3g")
-mol_H4 = SecondQuantizedMolecule(H4, q=0, spin=0, basis="sto-3g")
-mol_H4_open = SecondQuantizedMolecule(H4, q=1, spin=1, basis="sto-3g")
-mol_NaH = SecondQuantizedMolecule(NaH, q=0, spin=0, basis="sto-3g",
-    frozen_orbitals=[i for i in range(9) if i not in [5, 9]])
-
-
-=======
->>>>>>> 2e058c30
 def matricize_2rdm(two_rdm, n_orbitals):
     """ Turns the two_rdm tensor into a matrix for test purposes """
 
@@ -54,21 +35,13 @@
     def test_instantiation_vqe(self):
         """ Try instantiating VQESolver with basic input """
 
-<<<<<<< HEAD
-        options = {"molecule": mol_H2, "qubit_mapping": "jw"}
-=======
         options = {"molecule": mol_H2_sto3g, "qubit_mapping": "jw"}
->>>>>>> 2e058c30
         VQESolver(options)
 
     def test_instantiation_vqe_incorrect_keyword(self):
         """ Instantiating with an incorrect keyword should return an error """
 
-<<<<<<< HEAD
-        options = {"molecule": mol_H2, "qubit_mapping": "jw", "dummy": True}
-=======
         options = {"molecule": mol_H2_sto3g, "qubit_mapping": "jw", "dummy": True}
->>>>>>> 2e058c30
         self.assertRaises(KeyError, VQESolver, options)
 
     def test_instantiation_vqe_missing_molecule(self):
@@ -83,11 +56,7 @@
         mappings = ["jw", "bk", "scbk"]
         expected_values = [(15, 4), (15, 4), (5, 2)]
 
-<<<<<<< HEAD
-        vqe_options = {"molecule": mol_H2, "ansatz": Ansatze.UCCSD, "qubit_mapping": "jw",
-=======
         vqe_options = {"molecule": mol_H2_sto3g, "ansatz": Ansatze.UCCSD, "qubit_mapping": "jw",
->>>>>>> 2e058c30
                        "initial_var_params": [0.1, 0.1]}
         for index, mi in enumerate(mappings):
             vqe_options["qubit_mapping"] = mi
@@ -106,11 +75,7 @@
         vqe_solver.build()
 
         energy = vqe_solver.energy_estimation([5.86665842e-06, 5.65317429e-02])
-<<<<<<< HEAD
-        self.assertAlmostEqual(energy, -1.137270422018, places=7)
-=======
         self.assertAlmostEqual(energy, -1.137270422018, places=6)
->>>>>>> 2e058c30
 
     def test_simulate_h2(self):
         """ Run VQE on H2 molecule, with UCCSD ansatz, JW qubit mapping, initial parameters, exact simulator """
@@ -127,30 +92,18 @@
         """ Run VQE on H2 molecule, with UCCSD ansatz, JW qubit mapping, initial parameters, exact qiskit simulator """
 
         backend_options = {"target": "qiskit", "n_shots": None, "noise_model": None}
-<<<<<<< HEAD
-        vqe_options = {"molecule": mol_H2, "ansatz": Ansatze.UCCSD, "qubit_mapping": "jw",
-=======
         vqe_options = {"molecule": mol_H2_sto3g, "ansatz": Ansatze.UCCSD, "qubit_mapping": "jw",
->>>>>>> 2e058c30
                        "initial_var_params": [6.28531447e-06, 5.65431626e-02], "verbose": True,
                        "backend_options": backend_options}
         vqe_solver = VQESolver(vqe_options)
         vqe_solver.build()
         energy = vqe_solver.simulate()
 
-<<<<<<< HEAD
-        self.assertAlmostEqual(energy, -1.13727042117, delta=1e-7)
-
-    def test_simulate_h4(self):
-        """ Run VQE on H4 molecule, with UCCSD ansatz, JW qubit mapping, initial parameters, exact simulator """
-        vqe_options = {"molecule": mol_H4, "ansatz": Ansatze.UCCSD, "qubit_mapping": "jw",
-=======
         self.assertAlmostEqual(energy, -1.13727042117, delta=1e-6)
 
     def test_simulate_h4(self):
         """ Run VQE on H4 molecule, with UCCSD ansatz, JW qubit mapping, initial parameters, exact simulator """
         vqe_options = {"molecule": mol_H4_sto3g, "ansatz": Ansatze.UCCSD, "qubit_mapping": "jw",
->>>>>>> 2e058c30
                        "initial_var_params": "MP2", "verbose": False}
         vqe_solver = VQESolver(vqe_options)
         vqe_solver.build()
@@ -160,11 +113,7 @@
 
     def test_simulate_h4_open(self):
         """ Run VQE on H4 molecule, with UCCSD ansatz, JW qubit mapping, initial parameters, exact simulator """
-<<<<<<< HEAD
-        vqe_options = {"molecule": mol_H4_open, "ansatz": Ansatze.UCCSD, "qubit_mapping": "jw",
-=======
         vqe_options = {"molecule": mol_H4_cation_sto3g, "ansatz": Ansatze.UCCSD, "qubit_mapping": "jw",
->>>>>>> 2e058c30
                        "initial_var_params": "random", "verbose": False}
         vqe_solver = VQESolver(vqe_options)
         vqe_solver.build()
@@ -174,11 +123,7 @@
 
     def test_optimal_circuit_h4(self):
         """ Run VQE on H4 molecule, save optimal circuit. Verify it yields optimal energy """
-<<<<<<< HEAD
-        vqe_options = {"molecule": mol_H4, "ansatz": Ansatze.UCCSD, "qubit_mapping": "jw",
-=======
         vqe_options = {"molecule": mol_H4_sto3g, "ansatz": Ansatze.UCCSD, "qubit_mapping": "jw",
->>>>>>> 2e058c30
                        "initial_var_params": "MP2", "verbose": False}
         vqe_solver = VQESolver(vqe_options)
         vqe_solver.build()
@@ -191,11 +136,7 @@
     def test_get_rdm_h2(self):
         """ Compute RDMs with UCCSD ansatz, JW qubit mapping, optimized parameters, exact simulator (H2) """
 
-<<<<<<< HEAD
-        vqe_options = {"molecule": mol_H2, "ansatz": Ansatze.UCCSD, "qubit_mapping": "jw"}
-=======
         vqe_options = {"molecule": mol_H2_sto3g, "ansatz": Ansatze.UCCSD, "qubit_mapping": "jw"}
->>>>>>> 2e058c30
         vqe_solver = VQESolver(vqe_options)
         vqe_solver.build()
 
@@ -203,11 +144,7 @@
         one_rdm, two_rdm = vqe_solver.get_rdm([5.86665842e-06, 5.65317429e-02])
 
         # Test traces of matrices
-<<<<<<< HEAD
-        n_elec, n_orb = mol_H2.n_active_electrons, mol_H2.n_active_mos
-=======
         n_elec, n_orb = mol_H2_sto3g.n_active_electrons, mol_H2_sto3g.n_active_mos
->>>>>>> 2e058c30
         self.assertAlmostEqual(np.trace(one_rdm), n_elec, msg="Trace of one_rdm does not match number of electrons",
                                delta=1e-6)
         rho = matricize_2rdm(two_rdm, n_orb)
@@ -227,11 +164,7 @@
                       -1.79981377e-01, -1.00585201e-01, 1.02162534e-02, -3.65870070e-02]
         one_rdm, two_rdm = vqe_solver.get_rdm(var_params)
         # Test traces of matrices
-<<<<<<< HEAD
-        n_elec, n_orb = mol_H4.n_active_electrons, mol_H4.n_active_mos
-=======
         n_elec, n_orb = mol_H4_sto3g.n_active_electrons, mol_H4_sto3g.n_active_mos
->>>>>>> 2e058c30
         self.assertAlmostEqual(np.trace(one_rdm), n_elec, msg="Trace of one_rdm does not match number of electrons",
                                delta=1e-6)
         rho = matricize_2rdm(two_rdm, n_orb)
@@ -247,11 +180,7 @@
             result = minimize(func, var_params, method="COBYLA", options={"disp": True, "maxiter": 100})
             return result.fun, result.x
 
-<<<<<<< HEAD
-        vqe_options = {"molecule": mol_H2, "ansatz": Ansatze.UCCSD, "qubit_mapping": "jw",
-=======
         vqe_options = {"molecule": mol_H2_sto3g, "ansatz": Ansatze.UCCSD, "qubit_mapping": "jw",
->>>>>>> 2e058c30
                        "initial_var_params": "ones", "verbose": False,
                        "optimizer": cobyla_oneshot_optimizer}
         vqe_solver = VQESolver(vqe_options)
@@ -263,11 +192,7 @@
     def test_mapping_BK(self):
         """Test that BK mapping recovers the expected result,
         to within 1e-6 Ha, for the example of H2 and MP2 initial guess"""
-<<<<<<< HEAD
-        vqe_options = {"molecule": mol_H2, "ansatz": Ansatze.UCCSD, "initial_var_params": "MP2", "verbose": False,
-=======
         vqe_options = {"molecule": mol_H2_sto3g, "ansatz": Ansatze.UCCSD, "initial_var_params": "MP2", "verbose": False,
->>>>>>> 2e058c30
                        "qubit_mapping": "bk"}
 
         vqe_solver = VQESolver(vqe_options)
@@ -280,11 +205,7 @@
     def test_mapping_scBK(self):
         """Test that scBK mapping recovers the expected result,
         to within 1e-6 Ha, for the example of H2 and MP2 initial guess"""
-<<<<<<< HEAD
-        vqe_options = {"molecule": mol_H2, "ansatz": Ansatze.UCCSD, "initial_var_params": "MP2", "verbose": False,
-=======
         vqe_options = {"molecule": mol_H2_sto3g, "ansatz": Ansatze.UCCSD, "initial_var_params": "MP2", "verbose": False,
->>>>>>> 2e058c30
                        "qubit_mapping": "scbk"}
 
         vqe_solver = VQESolver(vqe_options)
@@ -297,11 +218,7 @@
     def test_spin_reorder_equivalence(self):
         """Test that re-ordered spin input (all up followed by all down)
         return the same optimized energy result for both JW and BK mappings."""
-<<<<<<< HEAD
-        vqe_options = {"molecule": mol_H2, "ansatz": Ansatze.UCCSD, "initial_var_params": "MP2", "up_then_down": True,
-=======
         vqe_options = {"molecule": mol_H2_sto3g, "ansatz": Ansatze.UCCSD, "initial_var_params": "MP2", "up_then_down": True,
->>>>>>> 2e058c30
                        "verbose": False, "qubit_mapping": "jw"}
 
         vqe_solver_jw = VQESolver(vqe_options)
@@ -321,15 +238,9 @@
         """ Run VQE on H4 molecule, with UCCSD ansatz, JW qubit mapping, initial parameters, exact simulator.
             First (occupied) and last (virtual) orbitals are frozen.
         """
-<<<<<<< HEAD
-        mol_H4_frozen = SecondQuantizedMolecule(H4, q=0, spin=0, basis="sto-3g", frozen_orbitals=[0, 3])
-
-        vqe_options = {"molecule": mol_H4_frozen, "ansatz": Ansatze.UCCSD, "qubit_mapping": "jw",
-=======
         mol_H4_sto3g_frozen = mol_H4_sto3g.freeze_mos([0, 3], inplace=False)
 
         vqe_options = {"molecule": mol_H4_sto3g_frozen, "ansatz": Ansatze.UCCSD, "qubit_mapping": "jw",
->>>>>>> 2e058c30
                        "initial_var_params": "MP2", "verbose": False}
         vqe_solver = VQESolver(vqe_options)
         vqe_solver.build()
@@ -342,13 +253,9 @@
             The computation is mapped to a HOMO-LUMO problem.
         """
 
-<<<<<<< HEAD
-        vqe_options = {"molecule": mol_NaH, "ansatz": Ansatze.UCC1, "qubit_mapping": 'jw',
-=======
         mol_NaH_sto3g_2mos = mol_NaH_sto3g.freeze_mos([i for i in range(9) if i not in [5, 9]], inplace=False)
 
         vqe_options = {"molecule": mol_NaH_sto3g_2mos, "ansatz": Ansatze.UCC1, "qubit_mapping": 'jw',
->>>>>>> 2e058c30
                        "initial_var_params": "zeros", "up_then_down": True, "verbose": False}
 
         vqe_solver_ucc1 = VQESolver(vqe_options)
@@ -368,13 +275,7 @@
             mapped into a HOMO-LUMO problem.
         """
 
-<<<<<<< HEAD
-        mol_NaH_too_many = SecondQuantizedMolecule(NaH, q=0, spin=0, basis="sto-3g", frozen_orbitals=None)
-
-        vqe_options = {"molecule": mol_NaH_too_many, "ansatz": Ansatze.UCC1, "qubit_mapping": "jw",
-=======
         vqe_options = {"molecule": mol_NaH_sto3g, "ansatz": Ansatze.UCC1, "qubit_mapping": "jw",
->>>>>>> 2e058c30
                        "initial_var_params": "zeros", "up_then_down": True, "verbose": False}
 
         with self.assertRaises(ValueError):
@@ -389,13 +290,9 @@
     def test_wrong_mapping_rucc(self):
         """ Test the case where another mapping process (not JW) is selected."""
 
-<<<<<<< HEAD
-        vqe_options = {"molecule": mol_NaH, "ansatz": Ansatze.UCC1, "qubit_mapping": "bk",
-=======
         mol_NaH_sto3g_2mos = mol_NaH_sto3g.freeze_mos([i for i in range(9) if i not in [5, 9]], inplace=False)
 
         vqe_options = {"molecule": mol_NaH_sto3g_2mos, "ansatz": Ansatze.UCC1, "qubit_mapping": "bk",
->>>>>>> 2e058c30
                        "initial_var_params": "zeros", "up_then_down": True}
 
         with self.assertRaises(ValueError):
@@ -410,17 +307,10 @@
     def test_qubit_qhamiltonian_input(self):
         """Test the case where a qubit Hamiltonian is used to construct VQE. """
 
-<<<<<<< HEAD
-        qubit_hamiltonian = fermion_to_qubit_mapping(mol_H2.fermionic_hamiltonian, mapping="jw")
-
-        options = {"qubit_hamiltonian": qubit_hamiltonian,
-                   "ansatz": UCCSD(mol_H2, mapping="jw")}
-=======
         qubit_hamiltonian = fermion_to_qubit_mapping(mol_H2_sto3g.fermionic_hamiltonian, mapping="jw")
 
         options = {"qubit_hamiltonian": qubit_hamiltonian,
                    "ansatz": UCCSD(mol_H2_sto3g, mapping="jw")}
->>>>>>> 2e058c30
         VQESolver(options)
 
     def test_qubit_qhamiltonian_input_conflicts(self):
@@ -428,19 +318,11 @@
         as inputs.
         """
 
-<<<<<<< HEAD
-        qubit_hamiltonian = fermion_to_qubit_mapping(mol_H2.fermionic_hamiltonian, mapping="jw")
-
-        options = {"molecule": mol_H2,
-                   "qubit_hamiltonian": qubit_hamiltonian,
-                   "ansatz": UCCSD(mol_H2, mapping="jw")}
-=======
         qubit_hamiltonian = fermion_to_qubit_mapping(mol_H2_sto3g.fermionic_hamiltonian, mapping="jw")
 
         options = {"molecule": mol_H2_sto3g,
                    "qubit_hamiltonian": qubit_hamiltonian,
                    "ansatz": UCCSD(mol_H2_sto3g, mapping="jw")}
->>>>>>> 2e058c30
 
         with self.assertRaises(ValueError):
             VQESolver(options)
@@ -450,11 +332,7 @@
         Hamiltonian as input.
         """
 
-<<<<<<< HEAD
-        qubit_hamiltonian = fermion_to_qubit_mapping(mol_H2.fermionic_hamiltonian, mapping="jw")
-=======
         qubit_hamiltonian = fermion_to_qubit_mapping(mol_H2_sto3g.fermionic_hamiltonian, mapping="jw")
->>>>>>> 2e058c30
 
         options = {"qubit_hamiltonian": qubit_hamiltonian}
 
