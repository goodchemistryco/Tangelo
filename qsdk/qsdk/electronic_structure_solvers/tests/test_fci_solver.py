import unittest

from qsdk.electronic_structure_solvers import FCISolver
<<<<<<< HEAD
from qsdk import SecondQuantizedMolecule

H2 = """
    H 0.00 0.00 0.0
    H 0.00 0.00 0.74137727
    """

Be = """Be 0.0 0.0 0.0"""
=======
from qsdk.molecule_library import mol_H2_321g, mol_Be_321g
>>>>>>> 2e058c30


# TODO: Can we test the get_rdm method on H2 ? How do we get our reference? Whole matrix or its properties?
class FCISolverTest(unittest.TestCase):

    def test_fci_h2(self):
        """ Test FCISolver against result from reference implementation (H2). """

<<<<<<< HEAD
        mol = SecondQuantizedMolecule(H2, basis="3-21g", frozen_orbitals=None)

        solver = FCISolver(mol)
        energy = solver.simulate()
=======
        solver = FCISolver(mol_H2_321g)
        energy = solver.simulate()

        self.assertAlmostEqual(energy, -1.1478300596229851, places=6)

    def test_fci_be(self):
        """ Test FCISolver against result from reference implementation (Be). """
>>>>>>> 2e058c30

        solver = FCISolver(mol_Be_321g)
        energy = solver.simulate()

<<<<<<< HEAD
    def test_fci_be(self):
        """ Test FCISolver against result from reference implementation (Be). """

        mol = SecondQuantizedMolecule(Be, basis="3-21g", frozen_orbitals=None)

        solver = FCISolver(mol)
        energy = solver.simulate()

        self.assertAlmostEqual(energy, -14.531444379108095, places=8)
=======
        self.assertAlmostEqual(energy, -14.531444379108095, places=6)
>>>>>>> 2e058c30

    def test_fci_get_rdm_without_simulate(self):
        """Test that the runtime error is raised when user calls get RDM without first running a simulation."""

<<<<<<< HEAD
        mol = SecondQuantizedMolecule(H2, basis="3-21g", frozen_orbitals=None)
        solver = FCISolver(mol)
=======
        solver = FCISolver(mol_H2_321g)
>>>>>>> 2e058c30
        self.assertRaises(RuntimeError, solver.get_rdm)


if __name__ == "__main__":
    unittest.main()<|MERGE_RESOLUTION|>--- conflicted
+++ resolved
@@ -1,18 +1,7 @@
 import unittest
 
 from qsdk.electronic_structure_solvers import FCISolver
-<<<<<<< HEAD
-from qsdk import SecondQuantizedMolecule
-
-H2 = """
-    H 0.00 0.00 0.0
-    H 0.00 0.00 0.74137727
-    """
-
-Be = """Be 0.0 0.0 0.0"""
-=======
 from qsdk.molecule_library import mol_H2_321g, mol_Be_321g
->>>>>>> 2e058c30
 
 
 # TODO: Can we test the get_rdm method on H2 ? How do we get our reference? Whole matrix or its properties?
@@ -21,12 +10,6 @@
     def test_fci_h2(self):
         """ Test FCISolver against result from reference implementation (H2). """
 
-<<<<<<< HEAD
-        mol = SecondQuantizedMolecule(H2, basis="3-21g", frozen_orbitals=None)
-
-        solver = FCISolver(mol)
-        energy = solver.simulate()
-=======
         solver = FCISolver(mol_H2_321g)
         energy = solver.simulate()
 
@@ -34,34 +17,16 @@
 
     def test_fci_be(self):
         """ Test FCISolver against result from reference implementation (Be). """
->>>>>>> 2e058c30
 
         solver = FCISolver(mol_Be_321g)
         energy = solver.simulate()
 
-<<<<<<< HEAD
-    def test_fci_be(self):
-        """ Test FCISolver against result from reference implementation (Be). """
-
-        mol = SecondQuantizedMolecule(Be, basis="3-21g", frozen_orbitals=None)
-
-        solver = FCISolver(mol)
-        energy = solver.simulate()
-
-        self.assertAlmostEqual(energy, -14.531444379108095, places=8)
-=======
         self.assertAlmostEqual(energy, -14.531444379108095, places=6)
->>>>>>> 2e058c30
 
     def test_fci_get_rdm_without_simulate(self):
         """Test that the runtime error is raised when user calls get RDM without first running a simulation."""
 
-<<<<<<< HEAD
-        mol = SecondQuantizedMolecule(H2, basis="3-21g", frozen_orbitals=None)
-        solver = FCISolver(mol)
-=======
         solver = FCISolver(mol_H2_321g)
->>>>>>> 2e058c30
         self.assertRaises(RuntimeError, solver.get_rdm)
 
 
