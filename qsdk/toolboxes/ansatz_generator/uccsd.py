""" This module defines the ansatz abstract class, providing the foundation to implement variational ansatz circuits """

import itertools
import numpy as np
from pyscf import mp

from agnostic_simulator import Circuit, Gate

from .ansatz import Ansatz
from .ansatz_utils import pauliword_to_circuit
from ._unitary_cc import uccsd_singlet_generator
from qsdk.toolboxes.qubit_mappings.mapping_transform import fermion_to_qubit_mapping
from qsdk.toolboxes.qubit_mappings.statevector_mapping import get_reference_circuit
from qsdk.toolboxes.molecular_computation.integral_calculation import prepare_mf_RHF


class UCCSD(Ansatz):
    """ This class implements the UCCSD ansatz. Currently, only closed-shell UCCSD is supported.
     This implies that the mean-field is computed with the RHF reference integrals. """

    def __init__(self, molecule, mapping='jw',mean_field=None):

        self.molecule = molecule
        self.mf = mean_field
        self.mapping = mapping

        # Later: refactor to handle various flavors of UCCSD
        if molecule.n_qubits % 2 != 0:
            raise ValueError('The total number of spin-orbitals should be even.')
        self.n_spatial_orbitals = self.molecule.n_qubits // 2
        self.n_occupied = int(np.ceil(self.molecule.n_electrons / 2))
        self.n_virtual = self.n_spatial_orbitals - self.n_occupied
        self.n_singles = self.n_occupied * self.n_virtual
        self.n_doubles = self.n_singles * (self.n_singles + 1) // 2
        self.n_var_params = self.n_singles + self.n_doubles

        # Supported reference state initialization
        # TODO: support for others and compatibility with the qubit mapping used
        self.supported_reference_state = {"HF"}
        # Supported var param initialization
        self.supported_initial_var_params = {"ones", "random", "MP2"}

        # Default initial parameters for initialization
        self.var_params_default = "MP2"
<<<<<<< HEAD
        self.reference_state_initialization = "HF"
=======
        self.default_reference_state = "HF"
>>>>>>> 7e9049a2

        self.var_params = None
        self.circuit = None

    def set_var_params(self, var_params=None):
        """ Set values for variational parameters, such as zeros, random numbers, MP2 (...), providing some
        keywords for users, and also supporting direct user input (list or numpy array)
        Return the parameters so that workflows such as VQE can retrieve these values. """

        if isinstance(var_params, str) and (var_params not in self.supported_initial_var_params):
            raise ValueError(f"Supported keywords for initializing variational parameters: {self.supported_initial_var_params}")
        if var_params is None:
            var_params = self.var_params_default

        if var_params == "ones":
            initial_var_params = np.ones((self.n_var_params,), dtype=float)
        elif var_params == "random":
            initial_var_params = np.random.random((self.n_var_params,), dtype=float)
        elif var_params == "MP2":
            initial_var_params = self._compute_mp2_params()
        else:
            try:
                assert (len(var_params) == self.n_var_params)
                initial_var_params = np.array(var_params)
<<<<<<< HEAD
            except ValueError:
=======
            except AssertionError:
>>>>>>> 7e9049a2
                raise ValueError(f"Expected {self.n_var_params} variational parameters but received {len(var_params)}.")
        self.var_params = initial_var_params
        return initial_var_params

    # TODO: Possible initial states must be compatible with qubit transform used, add check for it later on
    def prepare_reference_state(self):
        """ Returns circuit preparing the reference state of the ansatz (e.g prepare reference wavefunction with HF,
        multi-reference state, etc). These preparations must be consistent with the transform used to obtain the
        qubit operator.
        """

        if self.default_reference_state not in self.supported_reference_state:
            raise ValueError(f"Only supported reference state methods are:{self.supported_reference_state}")

<<<<<<< HEAD
        if self.reference_state_initialization == "HF":
            return get_reference_circuit(self.molecule.n_qubits, self.molecule.n_electrons, mapping=self.mapping)
        
=======
        # NB: this one is consistent with JW but not other transforms.
        if self.default_reference_state == "HF":
            return Circuit([Gate("X", target=i) for i in range(self.molecule.n_electrons)])
>>>>>>> 7e9049a2

    def build_circuit(self, var_params=None, qubit_mapping='jw'):
        """ Build and return the quantum circuit implementing the state preparation ansatz
         (with currently specified initial_state and var_params) """

<<<<<<< HEAD
        # Set initial variational parameters used to build the circuit
        # if var_params is not None: # "is not None" helps us handle numpy arrays too
        #     assert(len(var_params) == self.n_var_params)
        #     self.var_params = var_params
        # elif self.var_params is not None:
        #     self.initialize_var_params()
=======
>>>>>>> 7e9049a2
        self.set_var_params(var_params)

        # TODO wrapper and support for different qubit mappings
        # Build qubit operator required to build UCCSD
<<<<<<< HEAD
        qubit_op = self._get_singlet_qubit()
=======
        ferm_op = uccsd_singlet_generator(self.var_params, self.molecule.n_qubits, self.molecule.n_electrons)
        if qubit_mapping == 'jw':
            qubit_op = jordan_wigner(ferm_op)
        else:
            raise NotImplementedError(f"UCCSD ansatz: qubit mapping not currently implemented ({qubit_mapping})")

        # Cast all coefs to floats (rotations angles are real)
        for key in qubit_op.terms:
            qubit_op.terms[key] = float(qubit_op.terms[key].imag)
        qubit_op.compress()
>>>>>>> 7e9049a2

        # Prepend reference state circuit
        reference_state_circuit = self.prepare_reference_state()

        # Obtain quantum circuit through trivial trotterization of the qubit operator
        # Keep track of the order in which pauli words have been visited for fast subsequent parameter updates
        pauli_words = sorted(qubit_op.terms.items(), key=lambda x: len(x[0]))
        pauli_words_gates = []
        self.pauli_to_angles_mapping = dict()
        for i, (pauli_word, coef) in enumerate(pauli_words):
            pauli_words_gates += pauliword_to_circuit(pauli_word, coef)
            self.pauli_to_angles_mapping[pauli_word] = i

        self.circuit = reference_state_circuit + Circuit(pauli_words_gates)

    def update_var_params(self, var_params):
        """ Shortcut: set value of variational parameters in the already-built ansatz circuit member.
            Preferable to rebuilt your circuit from scratch, which can be an involved process. """

        self.var_params = var_params

        # TODO: we should have a dedicated build function to this. We shouldnt rewrite it every time. Use qubit mapping wrapper too
        # Build qubit operator required to build UCCSD
        qubit_op = self._get_singlet_qubit()

        # If qubit operator terms haven't changed, perform fast parameter update
        if set(self.pauli_to_angles_mapping.keys()) != set(qubit_op.terms.keys()):
            print(f"Pauli words in qubit operator have changed, rebuilding UCCSD ansatz circuit.")
            self.build_circuit(var_params)
        else:
            # Directly update angles in variational gates without rebuilding the circuit
            for pauli_word, coef in qubit_op.terms.items():
                gate_index = self.pauli_to_angles_mapping[pauli_word]
                self.circuit._variational_gates[gate_index].parameter = 2.*coef if coef >= 0. else 4*np.pi+2*coef

    def _get_singlet_qubit(self):
        """Construct UCCSD FermionOperator for current variational parameters, and translate to QubitOperator
        via relevant qubit mapping.

        Returns:
            qubit_op (QubitOperator): qubit-encoded elements of the UCCSD ansatz.
        """
        ferm_op = uccsd_singlet_generator(self.var_params, self.molecule.n_qubits, self.molecule.n_electrons)
        qubit_op = fermion_to_qubit_mapping(ferm_op, mapping=self.mapping, n_qubits=self.molecule.n_qubits, n_electrons=self.molecule.n_electrons)

        # Cast all coefs to floats (rotations angles are real)
        for key in qubit_op.terms:
            qubit_op.terms[key] = float(qubit_op.terms[key].imag)
        qubit_op.compress()
        return qubit_op

    def _compute_mp2_params(self):
        """ Computes the MP2 initial variational parameters.
        Compute the initial variational parameters with PySCF MP2 calculation, and then reorders the elements
        into the QEMIST convention. MP2 only has doubles (T2) amplitudes, thus the single (T1) amplitudes are set to a
        small non-zero value and added. The ordering for QEMIST is single, double (diagonal), double (non-diagonal).

        Returns:
            list: The initial variational parameters (float64).
        """

        # If no mean-field was passed, compute it using the module to do so, for the right integrals
        if not self.mf:
            self.mf = prepare_mf_RHF(self.molecule.mol)

        mp2_fragment = mp.MP2(self.mf)
        mp2_fragment.verbose = 0
        mp2_correlation_energy, mp2_t2 = mp2_fragment.kernel()

        # Get singles amplitude. Just get "up" amplitude, since "down" should be the same
        singles = [2.e-5] * (self.n_virtual * self.n_occupied)
        # Get singles and doubles amplitudes associated with one spatial occupied-virtual pair
        doubles_1 = [-mp2_t2[q, q, p, p]/2. if (abs(-mp2_t2[q, q, p, p]/2.) > 1e-15) else 0.
                     for p, q in itertools.product(range(self.n_virtual), range(self.n_occupied))]
        # Get doubles amplitudes associated with two spatial occupied-virtual pairs
        doubles_2 = [-mp2_t2[q, s, p, r] for (p, q), (r, s)
                     in itertools.combinations(itertools.product(range(self.n_virtual), range(self.n_occupied)), 2)]

        return singles + doubles_1 + doubles_2<|MERGE_RESOLUTION|>--- conflicted
+++ resolved
@@ -42,11 +42,7 @@
 
         # Default initial parameters for initialization
         self.var_params_default = "MP2"
-<<<<<<< HEAD
-        self.reference_state_initialization = "HF"
-=======
         self.default_reference_state = "HF"
->>>>>>> 7e9049a2
 
         self.var_params = None
         self.circuit = None
@@ -71,11 +67,7 @@
             try:
                 assert (len(var_params) == self.n_var_params)
                 initial_var_params = np.array(var_params)
-<<<<<<< HEAD
-            except ValueError:
-=======
             except AssertionError:
->>>>>>> 7e9049a2
                 raise ValueError(f"Expected {self.n_var_params} variational parameters but received {len(var_params)}.")
         self.var_params = initial_var_params
         return initial_var_params
@@ -90,47 +82,19 @@
         if self.default_reference_state not in self.supported_reference_state:
             raise ValueError(f"Only supported reference state methods are:{self.supported_reference_state}")
 
-<<<<<<< HEAD
-        if self.reference_state_initialization == "HF":
+        if self.default_reference_state == "HF":
             return get_reference_circuit(self.molecule.n_qubits, self.molecule.n_electrons, mapping=self.mapping)
         
-=======
-        # NB: this one is consistent with JW but not other transforms.
-        if self.default_reference_state == "HF":
-            return Circuit([Gate("X", target=i) for i in range(self.molecule.n_electrons)])
->>>>>>> 7e9049a2
 
     def build_circuit(self, var_params=None, qubit_mapping='jw'):
         """ Build and return the quantum circuit implementing the state preparation ansatz
          (with currently specified initial_state and var_params) """
 
-<<<<<<< HEAD
-        # Set initial variational parameters used to build the circuit
-        # if var_params is not None: # "is not None" helps us handle numpy arrays too
-        #     assert(len(var_params) == self.n_var_params)
-        #     self.var_params = var_params
-        # elif self.var_params is not None:
-        #     self.initialize_var_params()
-=======
->>>>>>> 7e9049a2
         self.set_var_params(var_params)
 
         # TODO wrapper and support for different qubit mappings
         # Build qubit operator required to build UCCSD
-<<<<<<< HEAD
         qubit_op = self._get_singlet_qubit()
-=======
-        ferm_op = uccsd_singlet_generator(self.var_params, self.molecule.n_qubits, self.molecule.n_electrons)
-        if qubit_mapping == 'jw':
-            qubit_op = jordan_wigner(ferm_op)
-        else:
-            raise NotImplementedError(f"UCCSD ansatz: qubit mapping not currently implemented ({qubit_mapping})")
-
-        # Cast all coefs to floats (rotations angles are real)
-        for key in qubit_op.terms:
-            qubit_op.terms[key] = float(qubit_op.terms[key].imag)
-        qubit_op.compress()
->>>>>>> 7e9049a2
 
         # Prepend reference state circuit
         reference_state_circuit = self.prepare_reference_state()
